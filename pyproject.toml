[project]
name = "py-hamt"
version = "3.0.0"
description = "HAMT implementation for a content-addressed storage system."
readme = "README.md"
requires-python = ">=3.12"
dependencies = [
    "aiohttp>=3.11.18",
    "dag-cbor>=0.3.3",
    "msgspec>=0.18.6",
    "multiformats[full]>=0.3.1.post4",
    "zarr>=3.0.8",
    "pycryptodome>=3.21.0",
]

[build-system]
requires = ["hatchling"]
build-backend = "hatchling.build"

[dependency-groups]
dev = [
    "hypothesis>=6.115.5",
    "memray>=1.14.0",
    "pdoc>=15.0.0",
    "pytest-cov>=6.0.0",
    "pytest>=8.3.3",
    "ruff>=0.7.1",
    "snakeviz>=2.2.0",
    "pandas>=2.2.3",
    "numpy>=2.1.3",
    "pytest-asyncio>=0.25.3",
    "xarray[complete]>=2025.3.0",
    "mypy>=1.15.0",
    "pandas-stubs>=2.2.3.250527",
<<<<<<< HEAD
]

[tool.ruff]
lint.extend-select = ["I"]
=======
    "pre-commit>=4.2.0",
]
>>>>>>> 43fa124a
<|MERGE_RESOLUTION|>--- conflicted
+++ resolved
@@ -32,12 +32,8 @@
     "xarray[complete]>=2025.3.0",
     "mypy>=1.15.0",
     "pandas-stubs>=2.2.3.250527",
-<<<<<<< HEAD
+    "pre-commit>=4.2.0",
 ]
 
 [tool.ruff]
-lint.extend-select = ["I"]
-=======
-    "pre-commit>=4.2.0",
-]
->>>>>>> 43fa124a
+lint.extend-select = ["I"]