import asyncio

import dag_cbor
import httpx
import pytest

from py_hamt import KuboCAS

<<<<<<< HEAD
TEST_CID = "bafyr4ibiduv7ml3jeyl3gn6cjcrcizfqss7j64rywpbj3whr7tc6xipt3y"
=======
"""
Tests for IPFS gateway functionality.
>>>>>>> 45f276a6

Note: The GitHub Actions setup-ipfs creates a fresh, empty IPFS node.
Tests must first add content before trying to retrieve it, or use
well-known CIDs that might be available on public gateways.
"""

# Well-known test CID from IPFS examples (may or may not be available)
TEST_CID = "bafybeifx7yeb55armcsxwwitkymga5xf53dxiarykms3ygqic223w5sk3m"


async def verify_response_content(url: str, client=None, timeout=30.0):
    """Fetch and verify the response from a given URL"""
    should_close = False
    if client is None:
        client = httpx.AsyncClient(follow_redirects=True, timeout=timeout)
        should_close = True

    try:
        # Print request info
        print(f"Testing URL: {url}")

        # Fetch content
        response = await client.get(url, timeout=timeout)
        response.raise_for_status()

        # Check content type
        content_type = response.headers.get("content-type", "")
        print(f"Content-Type: {content_type}")

        # First few bytes for debug
        content = response.content
        print(
            f"First 20 bytes: {content[:20].hex() if len(content) >= 20 else content.hex()}"
        )
        print(f"Content length: {len(content)}")

        # A valid DAG-CBOR object typically starts with 0xa* for arrays or 0x* for other types
        # This is a simple heuristic check
        first_byte = content[0] if content else 0
        return {
            "url": url,
            "status_code": response.status_code,
            "content_type": content_type,
            "content_length": len(content),
            "first_byte": hex(first_byte),
            "looks_like_dag_cbor": first_byte & 0xE0 in (0x80, 0xA0),  # Arrays or maps
            "content": content,
        }
    except httpx.TimeoutException:
        return {"url": url, "error": "Timeout"}
    except Exception as e:
        return {"url": url, "error": str(e)}
    finally:
        if should_close:
            await client.aclose()


@pytest.mark.asyncio
async def test_compare_gateways():
    """Compare response content from different IPFS gateways"""

    # First, let's create some content on the local node
    cas = KuboCAS(
        rpc_base_url="http://127.0.0.1:5001",
        gateway_base_url="http://127.0.0.1:8080",
    )

    test_data = b"Test content for gateway comparison"
    local_cid = None

    try:
        local_cid = await cas.save(test_data, codec="raw")
        print(f"Created local test CID: {local_cid}")
        await asyncio.sleep(0.5)  # Give IPFS time to process
    finally:
        await cas.aclose()

    # Test URLs - use our local CID for local gateway, known CID for public gateways
    gateways = [
        (
            f"http://127.0.0.1:8080/ipfs/{local_cid}",
            "Local gateway",
            True,
        ),  # Should work
        (
            f"https://ipfs.io/ipfs/{TEST_CID}",
            "IPFS.io public gateway",
            False,
        ),  # May or may not work
        (
            f"https://dweb.link/ipfs/{TEST_CID}",
            "Protocol Labs gateway",
            False,
        ),  # May or may not work
    ]

    # Create a single client for all requests
    async with httpx.AsyncClient(follow_redirects=True, timeout=30.0) as client:
        # Test each gateway
        results = []
        for url, name, must_succeed in gateways:
            result = await verify_response_content(url, client, timeout=10.0)
            result["name"] = name
            result["must_succeed"] = must_succeed
            results.append(result)

    # Print comparison
    successful_results = []
    failed_required = []

    for result in results:
        print(f"\nGateway: {result.get('name')}")
        print(f"URL: {result.get('url')}")

        if "error" in result:
            print(f"  Error: {result['error']}")
            if result.get("must_succeed", False):
                failed_required.append(result)
        else:
            print(f"  Status: {result.get('status_code')}")
            print(f"  Content-Type: {result.get('content_type')}")
            print(f"  Content Length: {result.get('content_length')}")
            print(f"  First Byte: {result.get('first_byte')}")
            successful_results.append(result)

    # Ensure required gateways succeeded
    if failed_required:
        pytest.fail(f"Required gateways failed: {[r['name'] for r in failed_required]}")

    # We should have at least the local gateway working
    assert len(successful_results) > 0, "No gateways returned successful responses"


@pytest.mark.asyncio
async def test_kubocas_public_gateway():
    """Test KuboCAS with a public gateway"""

    # For this test, we'll use the local daemon to save content,
    # then test loading through a "public" gateway (actually local gateway)
    # This ensures the content exists and tests the gateway functionality

    cas_save = KuboCAS(
        rpc_base_url="http://127.0.0.1:5001",
        gateway_base_url="http://127.0.0.1:8080",
    )

    try:
        # First save some test data
        test_data = b"Testing public gateway functionality with known content"
        test_cid = await cas_save.save(test_data, codec="raw")
        print(f"Saved test data with CID: {test_cid}")

        # Give IPFS a moment to make the content available
        await asyncio.sleep(1.0)

    finally:
        await cas_save.aclose()

    # Now test loading through different gateway configurations
    test_gateways = [
        # Test local gateway as if it were a public gateway
        ("http://127.0.0.1:8080", "local gateway"),
        # Could add actual public gateways here, but they're unreliable for CI
        ("https://ipfs.io", "ipfs.io public gateway"),
    ]

    for gateway_url, gateway_name in test_gateways:
        cas = KuboCAS(
            rpc_base_url="http://127.0.0.1:5001",  # Keep local RPC for saves
            gateway_base_url=gateway_url,  # Use specified gateway for loads
        )

        try:
            # Try to load the CID we just saved
            loaded_data = await cas.load(test_cid)

            # Print info for debugging
            print(f"Successfully loaded {len(loaded_data)} bytes from {gateway_name}")
            print(
                f"First 20 bytes: {loaded_data[:20].hex() if len(loaded_data) >= 20 else loaded_data.hex()}"
            )

            # Verify we got the correct data
            assert loaded_data == test_data, f"Data mismatch from {gateway_name}"

            print(f"✓ {gateway_name} test passed")

        except (httpx.HTTPStatusError, httpx.TimeoutException, httpx.ConnectError) as e:
            print(f"✗ {gateway_name} failed: {e}")
            # Don't fail the test if a public gateway is down
            if "ipfs.io" in gateway_url or "dweb.link" in gateway_url:
                pytest.skip(f"{gateway_name} appears to be down: {e}")
            else:
                # Re-raise for local gateway errors
                raise

        finally:
            await cas.aclose()

    print("Public gateway test completed successfully")


@pytest.mark.asyncio
async def test_trailing_slash_gateway():
    """Test KuboCAS with a gateway URL that has a trailing slash"""

    # Use a gateway URL with a trailing slash
    cas = KuboCAS(
        rpc_base_url="http://127.0.0.1:5001",
        gateway_base_url="http://127.0.0.1:8080/",  # Note the trailing slash
    )

    try:
        # First, let's save some data so we know it exists locally
        test_data = b"Hello from trailing slash test! This tests that URLs are properly constructed."
        test_cid = await cas.save(test_data, codec="raw")
        print(f"Saved test data with CID: {test_cid}")

        # Give IPFS a moment to process the data
        await asyncio.sleep(0.5)

        # Now try to load it back through the gateway
        # This tests that the trailing slash in gateway_base_url is handled correctly
        loaded_data = await cas.load(test_cid)

        # Verify we got the same data back
        assert loaded_data == test_data, "Loaded data doesn't match saved data"

        print(
            f"Successfully loaded {len(loaded_data)} bytes from gateway with trailing slash"
        )

        # Also test that the URL construction is correct by checking the gateway_base_url
        assert cas.gateway_base_url == "http://127.0.0.1:8080/ipfs/", (
            "Gateway URL not properly formatted"
        )

    except httpx.ConnectError:
        pytest.skip("Local IPFS daemon not running - skipping test")
    except httpx.ReadTimeout:
        # This might happen if the gateway is slow to start
        pytest.skip("Local gateway read timeout - may still be starting up")
    except asyncio.TimeoutError:
        pytest.skip("Local gateway timed out - may be under heavy load")
    except httpx.HTTPStatusError as e:
        if e.response.status_code == 504:
            pytest.skip("Local gateway returned 504 - may be starting up")
        elif e.response.status_code == 500:
            pytest.skip(
                "Local gateway returned 500 - internal error, may need more time"
            )
        else:
            raise
    finally:
        await cas.aclose()


async def test_fix_kubocas_load():
    """Test URL construction and loading behavior of KuboCAS"""

    # Test URL construction with various gateway configurations
    test_cases = [
        ("http://127.0.0.1:8080", "http://127.0.0.1:8080/ipfs/"),
        ("http://127.0.0.1:8080/", "http://127.0.0.1:8080/ipfs/"),
        ("https://ipfs.io", "https://ipfs.io/ipfs/"),
        ("https://ipfs.io/", "https://ipfs.io/ipfs/"),
        ("https://gateway.ipfs.io/ipfs/", "https://gateway.ipfs.io/ipfs/"),
    ]

    for input_url, expected_base in test_cases:
        cas = KuboCAS(rpc_base_url="http://127.0.0.1:5001", gateway_base_url=input_url)
        assert cas.gateway_base_url == expected_base, (
            f"URL construction failed for {input_url}"
        )
        await cas.aclose()

    # Test actual loading with local gateway
    cas = KuboCAS(
        rpc_base_url="http://127.0.0.1:5001", gateway_base_url="http://127.0.0.1:8080"
    )

    try:
        # Save and load test data
        test_data = b"Testing KuboCAS load functionality"
        cid = await cas.save(test_data, codec="raw")

        # Small delay to ensure data is available
        await asyncio.sleep(0.5)

        loaded_data = await cas.load(cid)
        assert loaded_data == test_data, "Loaded data doesn't match saved data"

        print(f"✓ KuboCAS load test passed - loaded {len(loaded_data)} bytes")

    except httpx.ConnectError:
        pytest.skip("Local IPFS daemon not running")
    finally:
        await cas.aclose()


SMALL_DAG_CBOR_CID = "bafyreibwzifwg3a3z5h6vxxalxdtfv5ihof6j4mhy4cl4kxh3fbxn6v2iq"


@pytest.mark.asyncio
async def test_local_dag_cbor_accept_header():
    """Local gateway should honour Accept: application/vnd.ipld.dag-cbor"""

    # Step 1: Minimal DAG-CBOR object (e.g., [1, 2, 3])
    dag_cbor_data = dag_cbor.encode([1, 2, 3])  # Expected output: b'\x83\x01\x02\x03'

    # Step 2: Store it via Kubo RPC as dag-cbor
    cas = KuboCAS(
        rpc_base_url="http://127.0.0.1:5001",
        gateway_base_url="http://127.0.0.1:8080",
    )

    try:
        cid = await cas.save(dag_cbor_data, codec="dag-cbor")
        print(f"Saved DAG-CBOR CID: {cid}")
        await asyncio.sleep(0.5)  # Give IPFS time to index the block
    finally:
        await cas.aclose()

    # Step 3: Fetch using Accept header
    url = f"http://127.0.0.1:8080/ipfs/{cid}"
    headers = {"Accept": "application/vnd.ipld.dag-cbor"}

    async with httpx.AsyncClient(timeout=10.0, follow_redirects=True) as client:
        try:
            r = await client.get(url, headers=headers)
        except (httpx.ConnectError, httpx.TimeoutException):
            pytest.skip("Local IPFS gateway not reachable")

    if r.status_code >= 500:
        pytest.skip(f"Local gateway returned {r.status_code}")

    # Step 4: Verify response
    assert r.headers.get("content-type", "").startswith(
        "application/vnd.ipld.dag-cbor"
    ), "Gateway did not honor Accept header"

    assert r.content[:1] == b"\x83", "Response is not a DAG-CBOR array of length 3"


if __name__ == "__main__":
    asyncio.run(test_compare_gateways())<|MERGE_RESOLUTION|>--- conflicted
+++ resolved
@@ -6,12 +6,9 @@
 
 from py_hamt import KuboCAS
 
-<<<<<<< HEAD
 TEST_CID = "bafyr4ibiduv7ml3jeyl3gn6cjcrcizfqss7j64rywpbj3whr7tc6xipt3y"
-=======
 """
 Tests for IPFS gateway functionality.
->>>>>>> 45f276a6
 
 Note: The GitHub Actions setup-ipfs creates a fresh, empty IPFS node.
 Tests must first add content before trying to retrieve it, or use
