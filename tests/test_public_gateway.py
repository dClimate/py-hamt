import asyncio

import dag_cbor
import httpx
import pytest

from py_hamt import KuboCAS

"""
Tests for IPFS gateway functionality.

Note: The GitHub Actions setup-ipfs creates a fresh, empty IPFS node.
Tests must first add content before trying to retrieve it, or use
well-known CIDs that might be available on public gateways.
"""

# Well-known test CID from IPFS examples (may or may not be available)
TEST_CID = "bafybeifx7yeb55armcsxwwitkymga5xf53dxiarykms3ygqic223w5sk3m"


async def verify_response_content(url: str, client=None, timeout=30.0):
    """Fetch and verify the response from a given URL"""
    should_close = False
    if client is None:
        client = httpx.AsyncClient(follow_redirects=True, timeout=timeout)
        should_close = True

    try:
        # Print request info
        print(f"Testing URL: {url}")

        # Fetch content
        response = await client.get(url, timeout=timeout)
        response.raise_for_status()

        # Check content type
        content_type = response.headers.get("content-type", "")
        print(f"Content-Type: {content_type}")

        # First few bytes for debug
        content = response.content
        print(
            f"First 20 bytes: {content[:20].hex() if len(content) >= 20 else content.hex()}"
        )
        print(f"Content length: {len(content)}")

        # A valid DAG-CBOR object typically starts with 0xa* for arrays or 0x* for other types
        # This is a simple heuristic check
        first_byte = content[0] if content else 0
        return {
            "url": url,
            "status_code": response.status_code,
            "content_type": content_type,
            "content_length": len(content),
            "first_byte": hex(first_byte),
            "looks_like_dag_cbor": first_byte & 0xE0 in (0x80, 0xA0),  # Arrays or maps
            "content": content,
        }
    except httpx.TimeoutException:
        return {"url": url, "error": "Timeout"}
    except Exception as e:
        return {"url": url, "error": str(e)}
    finally:
        if should_close:
            await client.aclose()


@pytest.mark.asyncio
async def test_compare_gateways():
    """Compare response content from different IPFS gateways"""

    # First, let's create some content on the local node
    cas = KuboCAS(
        rpc_base_url="http://127.0.0.1:5001",
        gateway_base_url="http://127.0.0.1:8080",
    )

    test_data = b"Test content for gateway comparison"
    local_cid = None

    try:
        local_cid = await cas.save(test_data, codec="raw")
        print(f"Created local test CID: {local_cid}")
        await asyncio.sleep(0.5)  # Give IPFS time to process
    finally:
        await cas.aclose()

    # Test URLs - use our local CID for local gateway, known CID for public gateways
    gateways = [
        (
            f"http://127.0.0.1:8080/ipfs/{local_cid}",
            "Local gateway",
            True,
        ),  # Should work
        (
            f"https://ipfs.io/ipfs/{TEST_CID}",
            "IPFS.io public gateway",
            False,
        ),  # May or may not work
        (
            f"https://dweb.link/ipfs/{TEST_CID}",
            "Protocol Labs gateway",
            False,
        ),  # May or may not work
    ]

    # Create a single client for all requests
    async with httpx.AsyncClient(follow_redirects=True, timeout=30.0) as client:
        # Test each gateway
        results = []
        for url, name, must_succeed in gateways:
            result = await verify_response_content(url, client, timeout=10.0)
            result["name"] = name
            result["must_succeed"] = must_succeed
            results.append(result)

    # Print comparison
    successful_results = []
    failed_required = []

    for result in results:
        print(f"\nGateway: {result.get('name')}")
        print(f"URL: {result.get('url')}")

        if "error" in result:
            print(f"  Error: {result['error']}")
            if result.get("must_succeed", False):
                failed_required.append(result)
        else:
            print(f"  Status: {result.get('status_code')}")
            print(f"  Content-Type: {result.get('content_type')}")
            print(f"  Content Length: {result.get('content_length')}")
            print(f"  First Byte: {result.get('first_byte')}")
            successful_results.append(result)

    # Ensure required gateways succeeded
    if failed_required:
        pytest.fail(f"Required gateways failed: {[r['name'] for r in failed_required]}")

    # We should have at least the local gateway working
    assert len(successful_results) > 0, "No gateways returned successful responses"


@pytest.mark.asyncio
async def test_kubocas_public_gateway():
    """Test KuboCAS with a public gateway"""

<<<<<<< HEAD
    # Use a public gateway
    cas = KuboCAS(
        rpc_base_url="http://127.0.0.1:5001",  # Keep local RPC for saves
        gateway_base_url="https://ipfs.io",  # Use public gateway for loads
        max_retries=0,
=======
    # For this test, we'll use the local daemon to save content,
    # then test loading through a "public" gateway (actually local gateway)
    # This ensures the content exists and tests the gateway functionality

    cas_save = KuboCAS(
        rpc_base_url="http://127.0.0.1:5001",
        gateway_base_url="http://127.0.0.1:8080",
>>>>>>> 45f276a6
    )

    try:
        # First save some test data
        test_data = b"Testing public gateway functionality with known content"
        test_cid = await cas_save.save(test_data, codec="raw")
        print(f"Saved test data with CID: {test_cid}")

        # Give IPFS a moment to make the content available
        await asyncio.sleep(1.0)

    finally:
        await cas_save.aclose()

    # Now test loading through different gateway configurations
    test_gateways = [
        # Test local gateway as if it were a public gateway
        ("http://127.0.0.1:8080", "local gateway"),
        # Could add actual public gateways here, but they're unreliable for CI
        ("https://ipfs.io", "ipfs.io public gateway"),
    ]

    for gateway_url, gateway_name in test_gateways:
        cas = KuboCAS(
            rpc_base_url="http://127.0.0.1:5001",  # Keep local RPC for saves
            gateway_base_url=gateway_url,  # Use specified gateway for loads
        )

        try:
            # Try to load the CID we just saved
            loaded_data = await cas.load(test_cid)

            # Print info for debugging
            print(f"Successfully loaded {len(loaded_data)} bytes from {gateway_name}")
            print(
                f"First 20 bytes: {loaded_data[:20].hex() if len(loaded_data) >= 20 else loaded_data.hex()}"
            )

            # Verify we got the correct data
            assert loaded_data == test_data, f"Data mismatch from {gateway_name}"

            print(f"✓ {gateway_name} test passed")

        except (httpx.HTTPStatusError, httpx.TimeoutException, httpx.ConnectError) as e:
            print(f"✗ {gateway_name} failed: {e}")
            # Don't fail the test if a public gateway is down
            if "ipfs.io" in gateway_url or "dweb.link" in gateway_url:
                pytest.skip(f"{gateway_name} appears to be down: {e}")
            else:
                # Re-raise for local gateway errors
                raise

        finally:
            await cas.aclose()

    print("Public gateway test completed successfully")


@pytest.mark.asyncio
async def test_trailing_slash_gateway():
    """Test KuboCAS with a gateway URL that has a trailing slash"""

    # Use a gateway URL with a trailing slash
    cas = KuboCAS(
        rpc_base_url="http://127.0.0.1:5001",
        gateway_base_url="http://127.0.0.1:8080/",  # Note the trailing slash
        max_retries=0,
    )

    try:
        # First, let's save some data so we know it exists locally
        test_data = b"Hello from trailing slash test! This tests that URLs are properly constructed."
        test_cid = await cas.save(test_data, codec="raw")
        print(f"Saved test data with CID: {test_cid}")

        # Give IPFS a moment to process the data
        await asyncio.sleep(0.5)

        # Now try to load it back through the gateway
        # This tests that the trailing slash in gateway_base_url is handled correctly
        loaded_data = await cas.load(test_cid)

        # Verify we got the same data back
        assert loaded_data == test_data, "Loaded data doesn't match saved data"

        print(
            f"Successfully loaded {len(loaded_data)} bytes from gateway with trailing slash"
        )

        # Also test that the URL construction is correct by checking the gateway_base_url
        assert cas.gateway_base_url == "http://127.0.0.1:8080/ipfs/", (
            "Gateway URL not properly formatted"
        )

    except httpx.ConnectError:
        pytest.skip("Local IPFS daemon not running - skipping test")
    except httpx.ReadTimeout:
        # This might happen if the gateway is slow to start
        pytest.skip("Local gateway read timeout - may still be starting up")
    except asyncio.TimeoutError:
        pytest.skip("Local gateway timed out - may be under heavy load")
    except httpx.HTTPStatusError as e:
        if e.response.status_code == 504:
            pytest.skip("Local gateway returned 504 - may be starting up")
        elif e.response.status_code == 500:
            pytest.skip(
                "Local gateway returned 500 - internal error, may need more time"
            )
        else:
            raise
    finally:
        await cas.aclose()


async def test_fix_kubocas_load():
    """Test URL construction and loading behavior of KuboCAS"""

    # Test URL construction with various gateway configurations
    test_cases = [
        ("http://127.0.0.1:8080", "http://127.0.0.1:8080/ipfs/"),
        ("http://127.0.0.1:8080/", "http://127.0.0.1:8080/ipfs/"),
        ("https://ipfs.io", "https://ipfs.io/ipfs/"),
        ("https://ipfs.io/", "https://ipfs.io/ipfs/"),
        ("https://gateway.ipfs.io/ipfs/", "https://gateway.ipfs.io/ipfs/"),
    ]

    for input_url, expected_base in test_cases:
        cas = KuboCAS(rpc_base_url="http://127.0.0.1:5001", gateway_base_url=input_url)
        assert cas.gateway_base_url == expected_base, (
            f"URL construction failed for {input_url}"
        )
        await cas.aclose()

    # Test actual loading with local gateway
    cas = KuboCAS(
        rpc_base_url="http://127.0.0.1:5001", gateway_base_url="http://127.0.0.1:8080"
    )

    try:
        # Save and load test data
        test_data = b"Testing KuboCAS load functionality"
        cid = await cas.save(test_data, codec="raw")

        # Small delay to ensure data is available
        await asyncio.sleep(0.5)

        loaded_data = await cas.load(cid)
        assert loaded_data == test_data, "Loaded data doesn't match saved data"

        print(f"✓ KuboCAS load test passed - loaded {len(loaded_data)} bytes")

    except httpx.ConnectError:
        pytest.skip("Local IPFS daemon not running")
    finally:
        await cas.aclose()


<<<<<<< HEAD
    # Use the fixed implementation with a public gateway
    cas = FixedKuboCAS(
        rpc_base_url="http://127.0.0.1:5001",
        gateway_base_url="https://ipfs.io/ipfs/",
        max_retries=0,
    )
=======
SMALL_DAG_CBOR_CID = "bafyreibwzifwg3a3z5h6vxxalxdtfv5ihof6j4mhy4cl4kxh3fbxn6v2iq"
>>>>>>> 45f276a6


@pytest.mark.asyncio
async def test_local_dag_cbor_accept_header():
    """Local gateway should honour Accept: application/vnd.ipld.dag-cbor"""

    # Step 1: Minimal DAG-CBOR object (e.g., [1, 2, 3])
    dag_cbor_data = dag_cbor.encode([1, 2, 3])  # Expected output: b'\x83\x01\x02\x03'

    # Step 2: Store it via Kubo RPC as dag-cbor
    cas = KuboCAS(
        rpc_base_url="http://127.0.0.1:5001",
        gateway_base_url="http://127.0.0.1:8080",
    )

    try:
        cid = await cas.save(dag_cbor_data, codec="dag-cbor")
        print(f"Saved DAG-CBOR CID: {cid}")
        await asyncio.sleep(0.5)  # Give IPFS time to index the block
    finally:
        await cas.aclose()

    # Step 3: Fetch using Accept header
    url = f"http://127.0.0.1:8080/ipfs/{cid}"
    headers = {"Accept": "application/vnd.ipld.dag-cbor"}

    async with httpx.AsyncClient(timeout=10.0, follow_redirects=True) as client:
        try:
            r = await client.get(url, headers=headers)
        except (httpx.ConnectError, httpx.TimeoutException):
            pytest.skip("Local IPFS gateway not reachable")

    if r.status_code >= 500:
        pytest.skip(f"Local gateway returned {r.status_code}")

    # Step 4: Verify response
    assert r.headers.get("content-type", "").startswith(
        "application/vnd.ipld.dag-cbor"
    ), "Gateway did not honor Accept header"

    assert r.content[:1] == b"\x83", "Response is not a DAG-CBOR array of length 3"


if __name__ == "__main__":
    asyncio.run(test_compare_gateways())<|MERGE_RESOLUTION|>--- conflicted
+++ resolved
@@ -145,13 +145,6 @@
 async def test_kubocas_public_gateway():
     """Test KuboCAS with a public gateway"""
 
-<<<<<<< HEAD
-    # Use a public gateway
-    cas = KuboCAS(
-        rpc_base_url="http://127.0.0.1:5001",  # Keep local RPC for saves
-        gateway_base_url="https://ipfs.io",  # Use public gateway for loads
-        max_retries=0,
-=======
     # For this test, we'll use the local daemon to save content,
     # then test loading through a "public" gateway (actually local gateway)
     # This ensures the content exists and tests the gateway functionality
@@ -159,7 +152,7 @@
     cas_save = KuboCAS(
         rpc_base_url="http://127.0.0.1:5001",
         gateway_base_url="http://127.0.0.1:8080",
->>>>>>> 45f276a6
+        max_retries=0,
     )
 
     try:
@@ -293,9 +286,36 @@
         )
         await cas.aclose()
 
-    # Test actual loading with local gateway
-    cas = KuboCAS(
-        rpc_base_url="http://127.0.0.1:5001", gateway_base_url="http://127.0.0.1:8080"
+            # Clean the base URL to prevent path issues
+            base_url = self.gateway_base_url
+            if "/ipfs/" in base_url:
+                base_url = base_url.split("/ipfs/")[0]
+
+            # Construction of URL that works with public gateways
+            if base_url.endswith("/"):
+                url = f"{base_url}ipfs/{cid}?format=dag-cbor"
+            else:
+                url = f"{base_url}/ipfs/{cid}?format=dag-cbor"
+
+            print(f"Requesting URL: {url}")
+
+            async with self._sem:
+                client = self._loop_client()
+
+                # For public gateways, add appropriate Accept header to get raw content
+                headers = {
+                    "Accept": "application/vnd.ipld.raw, application/vnd.ipld.dag-cbor, application/octet-stream"
+                }
+
+                response = await client.get(url, headers=headers)
+                response.raise_for_status()
+                return response.content
+
+    # Use the fixed implementation with a public gateway
+    cas = FixedKuboCAS(
+        rpc_base_url="http://127.0.0.1:5001",
+        gateway_base_url="https://ipfs.io/ipfs/",
+        max_retries=0,
     )
 
     try:
@@ -317,16 +337,7 @@
         await cas.aclose()
 
 
-<<<<<<< HEAD
-    # Use the fixed implementation with a public gateway
-    cas = FixedKuboCAS(
-        rpc_base_url="http://127.0.0.1:5001",
-        gateway_base_url="https://ipfs.io/ipfs/",
-        max_retries=0,
-    )
-=======
 SMALL_DAG_CBOR_CID = "bafyreibwzifwg3a3z5h6vxxalxdtfv5ihof6j4mhy4cl4kxh3fbxn6v2iq"
->>>>>>> 45f276a6
 
 
 @pytest.mark.asyncio
