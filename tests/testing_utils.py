--- conflicted
+++ resolved
@@ -1,13 +1,8 @@
-from urllib.parse import urlparse
+import http.client
 import os
 import socket
 import time
-<<<<<<< HEAD
-import http.client
-=======
-from pathlib import Path
-from typing import Any, Generator, Tuple
->>>>>>> 40a60616
+from urllib.parse import urlparse
 
 import pytest
 from hypothesis import strategies as st
