import http.client
import os
import socket
import time
from urllib.parse import urlparse

import pytest
from hypothesis import strategies as st
from hypothesis.strategies import SearchStrategy
from multiformats import CID


def cid_strategy() -> SearchStrategy:
    """Generate random CIDs for testing."""

    # Strategy for generating random hash digests
    digests = st.binary(min_size=32, max_size=32).map(
        lambda d: bytes.fromhex("1220") + d  # 0x12 = sha2-256, 0x20 = 32 bytes
    )

    # Generate CIDv1 (more flexible)
    cidv1 = st.tuples(st.just("base32"), st.just(1), st.just("dag-cbor"), digests)

    # Combine the strategies and create CIDs
    return cidv1.map(lambda args: CID(*args))


def ipld_strategy() -> SearchStrategy:
    return st.one_of(
        [
            st.none(),
            st.booleans(),
            st.integers(min_value=-9223372036854775808, max_value=9223372036854775807),
            st.floats(allow_infinity=False, allow_nan=False),
            st.text(),
            st.binary(),
            cid_strategy(),
        ]
    )


key_value_list = st.lists(
    st.tuples(st.text(), ipld_strategy()),
    min_size=0,
    max_size=10000,
    unique_by=lambda x: x[
        0
    ],  # ensure unique keys, otherwise we can't do the length and size checks when using these KVs for the HAMT
)

# ---------- helpers ---------------------------------------------------------


def _rpc_is_up(url: str) -> bool:
    """POST /api/v0/version on the *RPC* port (5001 by default)."""
    p = urlparse(url)
    if not p.hostname:
        return False
    try:
        conn = http.client.HTTPConnection(p.hostname, p.port, timeout=1)
        conn.request("POST", "/api/v0/version")
        return conn.getresponse().status == 200
    except Exception:
        return False


def _gw_is_up(url: str) -> bool:
    """HEAD / on the *gateway* port (8080 by default)."""
    p = urlparse(url)
    if not p.hostname:
        return False
    try:
        conn = http.client.HTTPConnection(p.hostname, p.port, timeout=1)
        conn.request("HEAD", "/")
        return conn.getresponse().status in (200, 404)  # 404 = empty root
    except Exception:
        return False


def _free_port() -> int:
    with socket.socket() as s:
        s.bind(("", 0))
        return s.getsockname()[1]


try:
    import docker
except ImportError:
    docker = None


def _docker_client_or_none():
    """Try to get a working Docker client, with macOS Docker Desktop support."""

    if docker is None:
        return None

    # Common Docker socket locations (in order of preference)
    socket_locations = [
        # Docker Desktop on macOS
        f"unix://{os.path.expanduser('~')}/.docker/run/docker.sock",
        # Docker Desktop alternative location
        f"unix://{os.path.expanduser('~')}/.docker/desktop/docker.sock",
        # Standard Linux locations
        "unix:///var/run/docker.sock",
        "unix:///run/docker.sock",
    ]

    # First, try with DOCKER_HOST if it's already set
    existing_host = os.environ.get("DOCKER_HOST")
    if existing_host:
        try:
            c = docker.DockerClient(base_url=existing_host)
            c.ping()
            return c
        except Exception:
            pass

    # Try each known socket location
    for socket_path in socket_locations:
        try:
            # Check if the socket file exists (for unix sockets)
            if socket_path.startswith("unix://"):
                socket_file = socket_path.replace("unix://", "")
                if not os.path.exists(socket_file):
                    continue

            c = docker.DockerClient(base_url=socket_path)
            c.ping()
            # If successful, set DOCKER_HOST for any child processes
            os.environ["DOCKER_HOST"] = socket_path
            return c
        except Exception:
            continue

    # Last resort: try docker.from_env() which might work with some setups
    try:
        c = docker.from_env()
        c.ping()
        return c
    except Exception:
        pass

    return None


# ---------- fixture ---------------------------------------------------------


@pytest.fixture(scope="session")
def create_ipfs():
    """Yield `(rpc_url, gateway_url)`.

    Order of preference:
    1.  reuse an already-running daemon (checked via RPC probe)
    2.  launch Docker container (if docker is installed & running)
    3.  skip the IPFS-marked tests
    """
    rpc = os.getenv("IPFS_RPC_URL") or "http://127.0.0.1:5001"
    gw = os.getenv("IPFS_GATEWAY_URL") or "http://127.0.0.1:8080"

    # 1. reuse existing node -------------------------------------------------
    if _rpc_is_up(rpc) and _gw_is_up(gw):
        yield rpc, gw
        return

    # 2. fall back to Docker -------------------------------------------------
    client = _docker_client_or_none()
    if client is None:
        pytest.skip("Neither IPFS daemon nor Docker available – skipping IPFS tests")

<<<<<<< HEAD
    image = "ipfs/kubo:master-latest"
=======
    image = "ipfs/kubo:v0.36.0"
>>>>>>> 45f276a6
    rpc_p = _free_port()
    gw_p = _free_port()

    container = client.containers.run(
        image,
        "daemon --init --offline",
        ports={"5001/tcp": rpc_p, "8080/tcp": gw_p},
        detach=True,
        auto_remove=True,
    )

    try:
        # Wait for container to be ready
        for _ in range(30):  # 30 attempts, 0.5s each = 15s max
            if _rpc_is_up(f"http://127.0.0.1:{rpc_p}") and _gw_is_up(
                f"http://127.0.0.1:{gw_p}"
            ):
                break
            time.sleep(0.5)
        else:
            raise RuntimeError("IPFS container failed to start within timeout")

        yield f"http://127.0.0.1:{rpc_p}", f"http://127.0.0.1:{gw_p}"
    finally:
        container.stop(timeout=3)<|MERGE_RESOLUTION|>--- conflicted
+++ resolved
@@ -169,11 +169,7 @@
     if client is None:
         pytest.skip("Neither IPFS daemon nor Docker available – skipping IPFS tests")
 
-<<<<<<< HEAD
-    image = "ipfs/kubo:master-latest"
-=======
     image = "ipfs/kubo:v0.36.0"
->>>>>>> 45f276a6
     rpc_p = _free_port()
     gw_p = _free_port()
 
