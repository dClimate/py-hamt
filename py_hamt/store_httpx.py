import asyncio
import random
import re
from abc import ABC, abstractmethod
from typing import Any, Literal, Tuple, cast

import httpx
from dag_cbor.ipld import IPLDKind
from multiformats import CID, multihash
from multiformats.multihash import Multihash


class ContentAddressedStore(ABC):
    """
    Abstract class that represents a content addressed storage that the `HAMT` can use for keeping data.

    Note that the return type of save and input to load is really type `IPLDKind`, but the documentation generator pdoc mangles it unfortunately.

    #### A note on the IPLDKind return types
    Save and load return the type IPLDKind and not just a CID. As long as python regards the underlying type as immutable it can be used, allowing for more flexibility. There are two exceptions:
    1. No lists or dicts, since python does not classify these as immutable.
    2. No `None` values since this is used in HAMT's `__init__` to indicate that an empty HAMT needs to be initialized.
    """

    CodecInput = Literal["raw", "dag-cbor"]

    @abstractmethod
    async def save(self, data: bytes, codec: CodecInput) -> IPLDKind:
        """Save data to a storage mechanism, and return an ID for the data in the IPLDKind type.

        `codec` will be set to "dag-cbor" if this data should be marked as special linked data a la IPLD data model.
        """

    @abstractmethod
    async def load(self, id: IPLDKind) -> bytes:
        """Retrieve data."""


class InMemoryCAS(ContentAddressedStore):
    """Used mostly for faster testing, this is why this is not exported. It hashes all inputs and uses that as a key to an in-memory python dict, mimicking a content addressed storage system. The hash bytes are the ID that `save` returns and `load` takes in."""

    store: dict[bytes, bytes]
    hash_alg: Multihash

    def __init__(self):
        self.store = dict()
        self.hash_alg = multihash.get("blake3")

    async def save(self, data: bytes, codec: ContentAddressedStore.CodecInput) -> bytes:
        hash: bytes = self.hash_alg.digest(data, size=32)
        self.store[hash] = data
        return hash

    async def load(self, id: IPLDKind) -> bytes:
        """
        `ContentAddressedStore` allows any IPLD scalar key.  For the in-memory
        backend we *require* a `bytes` hash; anything else is rejected at run
        time. In OO type-checking, a subclass may widen (make more general) argument types,
        but it must never narrow them; otherwise callers that expect the base-class contract can break.
        Mypy enforces this contra-variance rule and emits the "violates Liskov substitution principle" error.
        This is why we use `cast` here, to tell mypy that we know what we are doing.
        h/t https://stackoverflow.com/questions/75209249/overriding-a-method-mypy-throws-an-incompatible-with-super-type-error-when-ch
        """
        key = cast(bytes, id)
        if not isinstance(key, (bytes, bytearray)):  # defensive guard
            raise TypeError(
                f"InMemoryCAS only supports byte‐hash keys; got {type(id).__name__}"
            )

        try:
            return self.store[key]
        except KeyError as exc:
            raise KeyError("Object not found in in-memory store") from exc


class KuboCAS(ContentAddressedStore):
    """
    Connects to an **IPFS Kubo** daemon.

    The IDs in save and load are IPLD CIDs.

    * **save()**  → RPC  (`/api/v0/add`)
    * **load()**  → HTTP gateway  (`/ipfs/{cid}`)

    `save` uses the RPC API and `load` uses the HTTP Gateway. This means that read-only HAMTs will only access the HTTP Gateway, so no RPC endpoint is required for use.

    ### Authentication / custom headers
    You have two options:

    1. **Bring your own `httpx.AsyncClient`**
       Pass it via `client=...` — any default headers or auth
       configured on that client are reused for **every** request.
    2. **Let `KuboCAS` build the client** but pass
       `headers=` *and*/or `auth=` kwargs; they are forwarded to the
       internally–created `AsyncClient`.

    ```python
    import httpx
    from py_hamt import KuboCAS

    # Option 1: user-supplied client
    client = httpx.AsyncClient(
        headers={"Authorization": "Bearer <token>"},
        auth=("user", "pass"),
    )
    cas = KuboCAS(client=client)

    # Option 2: let KuboCAS create the client
    cas = KuboCAS(
        headers={"X-My-Header": "yes"},
        auth=("user", "pass"),
    )
    ```

    ### Parameters
    - **hasher** (str): multihash name (defaults to *blake3*).
    - **client** (`httpx.AsyncClient | None`): reuse an existing
      client; if *None* KuboCAS will create one lazily.
    - **headers** (dict[str, str] | None): default headers for the
      internally-created client.
    - **auth** (`tuple[str, str] | None`): authentication tuple (username, password)
      for the internally-created client.
    - **rpc_base_url / gateway_base_url** (str | None): override daemon
      endpoints (defaults match the local daemon ports).
    - **chunker** (str): chunking algorithm specification for Kubo's `add`
      RPC. Accepted formats are `"size-<positive int>"`, `"rabin"`, or
      `"rabin-<min>-<avg>-<max>"`.

    ...
    """

    KUBO_DEFAULT_LOCAL_GATEWAY_BASE_URL: str = "http://127.0.0.1:8080"
    KUBO_DEFAULT_LOCAL_RPC_BASE_URL: str = "http://127.0.0.1:5001"

    DAG_PB_MARKER: int = 0x70
    """@private"""

    # Take in a httpx client that can be reused across POSTs and GETs to a specific IPFS daemon
    def __init__(
        self,
        hasher: str = "blake3",
        client: httpx.AsyncClient | None = None,
        rpc_base_url: str | None = None,
        gateway_base_url: str | None = None,
        concurrency: int = 32,
        *,
        headers: dict[str, str] | None = None,
        auth: Tuple[str, str] | None = None,
        chunker: str = "size-1048576",
        max_retries: int = 3,
        initial_delay: float = 1.0,
        backoff_factor: float = 2.0,
    ):
        """
        If None is passed into the rpc or gateway base url, then the default for kubo local daemons will be used. The default local values will also be used if nothing is passed in at all.

        ### `httpx.AsyncClient` Management
        If `client` is not provided, it will be automatically initialized. It is the responsibility of the user to close this at an appropriate time, using `await cas.aclose()`
        as a class instance cannot know when it will no longer be in use, unless explicitly told to do so.

        If you are using the `KuboCAS` instance in an `async with` block, it will automatically close the client when the block is exited which is what we suggest below:
        ```python
        async with httpx.AsyncClient() as client, KuboCAS(
            rpc_base_url=rpc_base_url,
            gateway_base_url=gateway_base_url,
            client=client,
        ) as kubo_cas:
            hamt = await HAMT.build(cas=kubo_cas, values_are_bytes=True)
            zhs = ZarrHAMTStore(hamt)
            # Use the KuboCAS instance as needed
            # ...
        ```
        As mentioned, if you do not use the `async with` syntax, you should call `await cas.aclose()` when you are done using the instance to ensure that all resources are cleaned up.
        ``` python
        cas = KuboCAS(rpc_base_url=rpc_base_url, gateway_base_url=gateway_base_url)
        # Use the KuboCAS instance as needed
        # ...
        await cas.aclose()  # Ensure resources are cleaned up
        ```

        ### Authenticated RPC/Gateway Access
        Users can set whatever headers and auth credentials they need if they are connecting to an authenticated kubo instance by setting them in their own `httpx.AsyncClient` and then passing that in.
        Alternatively, they can pass in `headers` and `auth` parameters to the constructor, which will be used to create a new `httpx.AsyncClient` if one is not provided.
        If you do not need authentication, you can leave these parameters as `None`.

        ### RPC and HTTP Gateway Base URLs
        These are the first part of the url, defaults that refer to the default that kubo launches with on a local machine are provided.
        """

        chunker_pattern = r"(?:size-[1-9]\d*|rabin(?:-[1-9]\d*-[1-9]\d*-[1-9]\d*)?)"
        if re.fullmatch(chunker_pattern, chunker) is None:
            raise ValueError("Invalid chunker specification")
        self.chunker: str = chunker

        self.hasher: str = hasher
        """The hash function to send to IPFS when storing bytes. Cannot be changed after initialization. The default blake3 follows the default hashing algorithm used by HAMT."""

        if rpc_base_url is None:
            rpc_base_url = KuboCAS.KUBO_DEFAULT_LOCAL_RPC_BASE_URL  # pragma
        if gateway_base_url is None:
            gateway_base_url = KuboCAS.KUBO_DEFAULT_LOCAL_GATEWAY_BASE_URL

        if "/ipfs/" in gateway_base_url:
            gateway_base_url = gateway_base_url.split("/ipfs/")[0]

        # Standard gateway URL construction with proper path handling
        if gateway_base_url.endswith("/"):
            gateway_base_url = f"{gateway_base_url}ipfs/"
        else:
            gateway_base_url = f"{gateway_base_url}/ipfs/"

        self.rpc_url: str = f"{rpc_base_url}/api/v0/add?hash={self.hasher}&chunker={self.chunker}&pin=false"
        """@private"""
        self.gateway_base_url: str = gateway_base_url
        """@private"""

        if client is not None:
            # A client was supplied by the user. We don't own it.
            self._owns_client = False
            self._client_per_loop = {asyncio.get_running_loop(): client}
        else:
            # No client supplied. We will own any clients we create.
            self._owns_client = True
            self._client_per_loop = {}

        # The instance is never closed on initialization.
        self._closed = False

        # store for later use by _loop_client()
        self._default_headers = headers
        self._default_auth = auth

        self._sem: asyncio.Semaphore = asyncio.Semaphore(concurrency)
<<<<<<< HEAD
        self._closed: bool = False
        self.max_retries = max_retries
        self.initial_delay = initial_delay
        self.backoff_factor = backoff_factor
=======
>>>>>>> 45f276a6

    # --------------------------------------------------------------------- #
    # helper: get or create the client bound to the current running loop    #
    # --------------------------------------------------------------------- #
    def _loop_client(self) -> httpx.AsyncClient:
        """Get or create a client for the current event loop.

        If the instance was previously closed but owns its clients, a fresh
        client mapping is lazily created on demand.  Users that supplied their
        own ``httpx.AsyncClient`` still receive an error when the instance has
        been closed, as we cannot safely recreate their client.
        """
        if self._closed:
            if not self._owns_client:
                raise RuntimeError("KuboCAS is closed; create a new instance")
            # We previously closed all internally-owned clients. Reset the
            # state so that new clients can be created lazily.
            self._closed = False
            self._client_per_loop = {}

        loop: asyncio.AbstractEventLoop = asyncio.get_running_loop()
        try:
            return self._client_per_loop[loop]
        except KeyError:
            # Create a new client
            client = httpx.AsyncClient(
                timeout=60.0,
                headers=self._default_headers,
                auth=self._default_auth,
                limits=httpx.Limits(max_connections=64, max_keepalive_connections=32),
                # Uncomment when they finally support Robust HTTP/2 GOAWAY responses
                # http2=True,
            )
            self._client_per_loop[loop] = client
            return client

    # --------------------------------------------------------------------- #
    # graceful shutdown: close **all** clients we own                       #
    # --------------------------------------------------------------------- #
    async def aclose(self) -> None:
        """
        Closes all internally-created clients. Must be called from an async context.
        """
        if self._owns_client is False:  # external client → caller closes
            return

        # This method is async, so we can reliably await the async close method.
        # The complex sync/async logic is handled by __del__.
        for client in list(self._client_per_loop.values()):
            if not client.is_closed:
                try:
                    await client.aclose()
                except Exception:
                    pass  # best-effort cleanup

        self._client_per_loop.clear()
        self._closed = True

    # At this point, _client_per_loop should be empty or only contain
    # clients from loops we haven't seen (which shouldn't happen in practice)
    async def __aenter__(self) -> "KuboCAS":
        return self

    async def __aexit__(self, *exc: Any) -> None:
        await self.aclose()

    def __del__(self) -> None:
        """Best-effort close for internally-created clients."""
        if not hasattr(self, "_owns_client") or not hasattr(self, "_closed"):
            return

        if not self._owns_client or self._closed:
            return

        # Attempt proper cleanup if possible
        try:
            loop = asyncio.get_running_loop()
        except RuntimeError:
            # No running loop - can't do async cleanup
            # Just clear the client references synchronously
            if hasattr(self, "_client_per_loop"):
                # We can't await client.aclose() without a loop,
                # so just clear the references
                self._client_per_loop.clear()
                self._closed = True
            return

        # If we get here, we have a running loop
        try:
            if loop.is_running():
                # Schedule cleanup in the existing loop
                loop.create_task(self.aclose())
            else:
                # Loop exists but not running - try asyncio.run
                coro = self.aclose()  # Create the coroutine
                try:
                    asyncio.run(coro)
                except Exception:
                    # If asyncio.run fails, we need to close the coroutine properly
                    coro.close()  # This prevents the RuntimeWarning
                    raise  # Re-raise to hit the outer except block
        except Exception:
            # If all else fails, just clear references
            if hasattr(self, "_client_per_loop"):
                self._client_per_loop.clear()
                self._closed = True

    # --------------------------------------------------------------------- #
    # save() – now uses the per-loop client                                 #
    # --------------------------------------------------------------------- #
    async def save(self, data: bytes, codec: ContentAddressedStore.CodecInput) -> CID:
        async with self._sem:
            files = {"file": data}
            client = self._loop_client()
            retry_count = 0

            while retry_count <= self.max_retries:
                try:
                    response = await client.post(
                        self.rpc_url, files=files, timeout=60.0
                    )
                    response.raise_for_status()
                    cid_str: str = response.json()["Hash"]
                    cid: CID = CID.decode(cid_str)
                    if cid.codec.code != self.DAG_PB_MARKER:
                        cid = cid.set(codec=codec)
                    return cid

                except (httpx.TimeoutException, httpx.RequestError) as e:
                    retry_count += 1
                    if retry_count > self.max_retries:
                        raise httpx.TimeoutException(
                            f"Failed to save data after {self.max_retries} retries: {str(e)}",
                            request=e.request
                            if isinstance(e, httpx.RequestError)
                            else None,
                        )

                    # Calculate backoff delay
                    delay = self.initial_delay * (
                        self.backoff_factor ** (retry_count - 1)
                    )
                    # Add some jitter to prevent thundering herd
                    jitter = delay * 0.1 * (0.5 - random.random() / 2)
                    await asyncio.sleep(delay + jitter)

                except httpx.HTTPStatusError:
                    # Re-raise non-timeout HTTP errors immediately
                    raise
        raise RuntimeError("Exited the retry loop unexpectedly.")

    async def load(self, id: IPLDKind) -> bytes:
        cid = cast(CID, id)
        url: str = f"{self.gateway_base_url + str(cid)}"
        async with self._sem:
            client = self._loop_client()
            retry_count = 0

            while retry_count <= self.max_retries:
                try:
                    response = await client.get(url, timeout=60.0)
                    response.raise_for_status()
                    return response.content

                except (httpx.TimeoutException, httpx.RequestError) as e:
                    retry_count += 1
                    if retry_count > self.max_retries:
                        raise httpx.TimeoutException(
                            f"Failed to load data after {self.max_retries} retries: {str(e)}",
                            request=e.request
                            if isinstance(e, httpx.RequestError)
                            else None,
                        )

                    # Calculate backoff delay
                    delay = self.initial_delay * (
                        self.backoff_factor ** (retry_count - 1)
                    )
                    # Add some jitter to prevent thundering herd
                    jitter = delay * 0.1 * (0.5 - random.random() / 2)
                    await asyncio.sleep(delay + jitter)

                except httpx.HTTPStatusError:
                    # Re-raise non-timeout HTTP errors immediately
                    raise
        raise RuntimeError("Exited the retry loop unexpectedly.")<|MERGE_RESOLUTION|>--- conflicted
+++ resolved
@@ -231,13 +231,10 @@
         self._default_auth = auth
 
         self._sem: asyncio.Semaphore = asyncio.Semaphore(concurrency)
-<<<<<<< HEAD
         self._closed: bool = False
         self.max_retries = max_retries
         self.initial_delay = initial_delay
         self.backoff_factor = backoff_factor
-=======
->>>>>>> 45f276a6
 
     # --------------------------------------------------------------------- #
     # helper: get or create the client bound to the current running loop    #
