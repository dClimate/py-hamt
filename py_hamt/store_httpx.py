import asyncio
import re
from abc import ABC, abstractmethod
<<<<<<< HEAD
from typing import Any, Dict, Literal, Optional, Tuple, cast
=======
from typing import Any, Literal, Tuple, cast
>>>>>>> 45f276a6

import httpx
from dag_cbor.ipld import IPLDKind
from multiformats import CID, multihash
from multiformats.multihash import Multihash


class ContentAddressedStore(ABC):
    """
    Abstract class that represents a content addressed storage that the `HAMT` can use for keeping data.

    Note that the return type of save and input to load is really type `IPLDKind`, but the documentation generator pdoc mangles it unfortunately.

    #### A note on the IPLDKind return types
    Save and load return the type IPLDKind and not just a CID. As long as python regards the underlying type as immutable it can be used, allowing for more flexibility. There are two exceptions:
    1. No lists or dicts, since python does not classify these as immutable.
    2. No `None` values since this is used in HAMT's `__init__` to indicate that an empty HAMT needs to be initialized.
    """

    CodecInput = Literal["raw", "dag-cbor"]

    @abstractmethod
    async def save(self, data: bytes, codec: CodecInput) -> IPLDKind:
        """Save data to a storage mechanism, and return an ID for the data in the IPLDKind type.

        `codec` will be set to "dag-cbor" if this data should be marked as special linked data a la IPLD data model.
        """

    @abstractmethod
    async def load(
        self,
        id: IPLDKind,
        offset: Optional[int] = None,
        length: Optional[int] = None,
        suffix: Optional[int] = None,
    ) -> bytes:
        """Retrieve data."""

    async def pin_cid(self, id: IPLDKind, target_rpc: str) -> None:
        """Pin a CID in the storage."""
        pass  # pragma: no cover

    async def unpin_cid(self, id: IPLDKind, target_rpc: str) -> None:
        """Unpin a CID in the storage."""
        pass  # pragma: no cover

    async def pin_update(
        self, old_id: IPLDKind, new_id: IPLDKind, target_rpc: str
    ) -> None:
        """Update the pinned CID in the storage."""
        pass  # pragma: no cover

    async def pin_ls(self, target_rpc: str) -> list[Dict[str, Any]]:
        """List all pinned CIDs in the storage."""
        return []  # pragma: no cover


class InMemoryCAS(ContentAddressedStore):
    """Used mostly for faster testing, this is why this is not exported. It hashes all inputs and uses that as a key to an in-memory python dict, mimicking a content addressed storage system. The hash bytes are the ID that `save` returns and `load` takes in."""

    store: dict[bytes, bytes]
    hash_alg: Multihash

    def __init__(self):
        self.store = dict()
        self.hash_alg = multihash.get("blake3")

    async def save(self, data: bytes, codec: ContentAddressedStore.CodecInput) -> bytes:
        hash: bytes = self.hash_alg.digest(data, size=32)
        self.store[hash] = data
        return hash

    async def load(
        self,
        id: IPLDKind,
        offset: Optional[int] = None,
        length: Optional[int] = None,
        suffix: Optional[int] = None,
    ) -> bytes:
        """
        `ContentAddressedStore` allows any IPLD scalar key.  For the in-memory
        backend we *require* a `bytes` hash; anything else is rejected at run
        time. In OO type-checking, a subclass may widen (make more general) argument types,
        but it must never narrow them; otherwise callers that expect the base-class contract can break.
        Mypy enforces this contra-variance rule and emits the "violates Liskov substitution principle" error.
        This is why we use `cast` here, to tell mypy that we know what we are doing.
        h/t https://stackoverflow.com/questions/75209249/overriding-a-method-mypy-throws-an-incompatible-with-super-type-error-when-ch
        """
        key = cast(bytes, id)
        if not isinstance(key, (bytes, bytearray)):  # defensive guard
            raise TypeError(
                f"InMemoryCAS only supports byte‐hash keys; got {type(id).__name__}"
            )
        data: bytes
        try:
            data = self.store[key]
        except KeyError as exc:
            raise KeyError("Object not found in in-memory store") from exc

        if offset is not None:
            start = offset
            if length is not None:
                end = start + length
                return data[start:end]
            else:
                return data[start:]
        elif suffix is not None:  # If only length is given, assume start from 0
            return data[-suffix:]
        else:  # Full load
            return data


class KuboCAS(ContentAddressedStore):
    """
    Connects to an **IPFS Kubo** daemon.

    The IDs in save and load are IPLD CIDs.

    * **save()**  → RPC  (`/api/v0/add`)
    * **load()**  → HTTP gateway  (`/ipfs/{cid}`)

    `save` uses the RPC API and `load` uses the HTTP Gateway. This means that read-only HAMTs will only access the HTTP Gateway, so no RPC endpoint is required for use.

    ### Authentication / custom headers
    You have two options:

    1. **Bring your own `httpx.AsyncClient`**
       Pass it via `client=...` — any default headers or auth
       configured on that client are reused for **every** request.
    2. **Let `KuboCAS` build the client** but pass
       `headers=` *and*/or `auth=` kwargs; they are forwarded to the
       internally–created `AsyncClient`.

    ```python
    import httpx
    from py_hamt import KuboCAS

    # Option 1: user-supplied client
    client = httpx.AsyncClient(
        headers={"Authorization": "Bearer <token>"},
        auth=("user", "pass"),
    )
    cas = KuboCAS(client=client)

    # Option 2: let KuboCAS create the client
    cas = KuboCAS(
        headers={"X-My-Header": "yes"},
        auth=("user", "pass"),
    )
    ```

    ### Parameters
    - **hasher** (str): multihash name (defaults to *blake3*).
    - **client** (`httpx.AsyncClient | None`): reuse an existing
      client; if *None* KuboCAS will create one lazily.
    - **headers** (dict[str, str] | None): default headers for the
      internally-created client.
    - **auth** (`tuple[str, str] | None`): authentication tuple (username, password)
      for the internally-created client.
    - **rpc_base_url / gateway_base_url** (str | None): override daemon
      endpoints (defaults match the local daemon ports).
    - **chunker** (str): chunking algorithm specification for Kubo's `add`
      RPC. Accepted formats are `"size-<positive int>"`, `"rabin"`, or
      `"rabin-<min>-<avg>-<max>"`.

    ...
    """

    KUBO_DEFAULT_LOCAL_GATEWAY_BASE_URL: str = "http://127.0.0.1:8080"
    KUBO_DEFAULT_LOCAL_RPC_BASE_URL: str = "http://127.0.0.1:5001"

    DAG_PB_MARKER: int = 0x70
    """@private"""

    # Take in a httpx client that can be reused across POSTs and GETs to a specific IPFS daemon
    def __init__(
        self,
        hasher: str = "blake3",
        client: httpx.AsyncClient | None = None,
        rpc_base_url: str | None = None,
        gateway_base_url: str | None = None,
        concurrency: int = 32,
        *,
        headers: dict[str, str] | None = None,
        auth: Tuple[str, str] | None = None,
        pinOnAdd: bool = False,
        chunker: str = "size-1048576",
    ):
        """
        If None is passed into the rpc or gateway base url, then the default for kubo local daemons will be used. The default local values will also be used if nothing is passed in at all.

        ### `httpx.AsyncClient` Management
        If `client` is not provided, it will be automatically initialized. It is the responsibility of the user to close this at an appropriate time, using `await cas.aclose()`
        as a class instance cannot know when it will no longer be in use, unless explicitly told to do so.

        If you are using the `KuboCAS` instance in an `async with` block, it will automatically close the client when the block is exited which is what we suggest below:
        ```python
        async with httpx.AsyncClient() as client, KuboCAS(
            rpc_base_url=rpc_base_url,
            gateway_base_url=gateway_base_url,
            client=client,
        ) as kubo_cas:
            hamt = await HAMT.build(cas=kubo_cas, values_are_bytes=True)
            zhs = ZarrHAMTStore(hamt)
            # Use the KuboCAS instance as needed
            # ...
        ```
        As mentioned, if you do not use the `async with` syntax, you should call `await cas.aclose()` when you are done using the instance to ensure that all resources are cleaned up.
        ``` python
        cas = KuboCAS(rpc_base_url=rpc_base_url, gateway_base_url=gateway_base_url)
        # Use the KuboCAS instance as needed
        # ...
        await cas.aclose()  # Ensure resources are cleaned up
        ```

        ### Authenticated RPC/Gateway Access
        Users can set whatever headers and auth credentials they need if they are connecting to an authenticated kubo instance by setting them in their own `httpx.AsyncClient` and then passing that in.
        Alternatively, they can pass in `headers` and `auth` parameters to the constructor, which will be used to create a new `httpx.AsyncClient` if one is not provided.
        If you do not need authentication, you can leave these parameters as `None`.

        ### RPC and HTTP Gateway Base URLs
        These are the first part of the url, defaults that refer to the default that kubo launches with on a local machine are provided.
        """

        self._owns_client: bool = False
        self._closed: bool = True
        self._client_per_loop: Dict[asyncio.AbstractEventLoop, httpx.AsyncClient] = {}
        self._default_headers = headers
        self._default_auth = auth

        # Now, perform validation that might raise an exception
        chunker_pattern = r"(?:size-[1-9]\d*|rabin(?:-[1-9]\d*-[1-9]\d*-[1-9]\d*)?)"
        if re.fullmatch(chunker_pattern, chunker) is None:
            raise ValueError("Invalid chunker specification")
        self.chunker: str = chunker

        self.hasher: str = hasher
        """The hash function to send to IPFS when storing bytes. Cannot be changed after initialization. The default blake3 follows the default hashing algorithm used by HAMT."""

        if rpc_base_url is None:
            rpc_base_url = KuboCAS.KUBO_DEFAULT_LOCAL_RPC_BASE_URL  # pragma
        if gateway_base_url is None:
            gateway_base_url = KuboCAS.KUBO_DEFAULT_LOCAL_GATEWAY_BASE_URL

        if "/ipfs/" in gateway_base_url:
            gateway_base_url = gateway_base_url.split("/ipfs/")[0]

        # Standard gateway URL construction with proper path handling
        if gateway_base_url.endswith("/"):
            gateway_base_url = f"{gateway_base_url}ipfs/"
        else:
            gateway_base_url = f"{gateway_base_url}/ipfs/"

        pinString: str = "true" if pinOnAdd else "false"
        self.rpc_url: str = f"{rpc_base_url}/api/v0/add?hash={self.hasher}&chunker={self.chunker}&pin={pinString}"
        """@private"""
        self.gateway_base_url: str = gateway_base_url
        """@private"""

        if client is not None:
<<<<<<< HEAD
            # user supplied → bind it to *their* current loop
            self._client_per_loop[asyncio.get_running_loop()] = client
            self._owns_client = False
=======
            # A client was supplied by the user. We don't own it.
            self._owns_client = False
            self._client_per_loop = {asyncio.get_running_loop(): client}
>>>>>>> 45f276a6
        else:
            # No client supplied. We will own any clients we create.
            self._owns_client = True
            self._client_per_loop = {}

        # The instance is never closed on initialization.
        self._closed = False

        self._sem: asyncio.Semaphore = asyncio.Semaphore(concurrency)
<<<<<<< HEAD
        self._closed = False
=======
>>>>>>> 45f276a6

    # --------------------------------------------------------------------- #
    # helper: get or create the client bound to the current running loop    #
    # --------------------------------------------------------------------- #
    def _loop_client(self) -> httpx.AsyncClient:
        """Get or create a client for the current event loop.

        If the instance was previously closed but owns its clients, a fresh
        client mapping is lazily created on demand.  Users that supplied their
        own ``httpx.AsyncClient`` still receive an error when the instance has
        been closed, as we cannot safely recreate their client.
        """
        if self._closed:
            if not self._owns_client:
                raise RuntimeError("KuboCAS is closed; create a new instance")
            # We previously closed all internally-owned clients. Reset the
            # state so that new clients can be created lazily.
            self._closed = False
            self._client_per_loop = {}

        loop: asyncio.AbstractEventLoop = asyncio.get_running_loop()
        try:
            return self._client_per_loop[loop]
        except KeyError:
            # Create a new client
            client = httpx.AsyncClient(
                timeout=60.0,
                headers=self._default_headers,
                auth=self._default_auth,
                limits=httpx.Limits(max_connections=64, max_keepalive_connections=32),
                # Uncomment when they finally support Robust HTTP/2 GOAWAY responses
                # http2=True,
            )
            self._client_per_loop[loop] = client
            return client

    # --------------------------------------------------------------------- #
    # graceful shutdown: close **all** clients we own                       #
    # --------------------------------------------------------------------- #
    async def aclose(self) -> None:
        """
        Closes all internally-created clients. Must be called from an async context.
        """
        if self._owns_client is False:  # external client → caller closes
            return

        # This method is async, so we can reliably await the async close method.
        # The complex sync/async logic is handled by __del__.
        for client in list(self._client_per_loop.values()):
            if not client.is_closed:
                try:
                    await client.aclose()
                except Exception:
                    pass  # best-effort cleanup

        self._client_per_loop.clear()
        self._closed = True

    # At this point, _client_per_loop should be empty or only contain
    # clients from loops we haven't seen (which shouldn't happen in practice)
    async def __aenter__(self) -> "KuboCAS":
        return self

    async def __aexit__(self, *exc: Any) -> None:
        await self.aclose()

    def __del__(self) -> None:
        """Best-effort close for internally-created clients."""
        if not hasattr(self, "_owns_client") or not hasattr(self, "_closed"):
            return

        if not self._owns_client or self._closed:
            return

        # Attempt proper cleanup if possible
        try:
            loop = asyncio.get_running_loop()
        except RuntimeError:
            # No running loop - can't do async cleanup
            # Just clear the client references synchronously
            if hasattr(self, "_client_per_loop"):
                # We can't await client.aclose() without a loop,
                # so just clear the references
                self._client_per_loop.clear()
                self._closed = True
            return

        # If we get here, we have a running loop
        try:
            if loop.is_running():
                # Schedule cleanup in the existing loop
                loop.create_task(self.aclose())
            else:
                # Loop exists but not running - try asyncio.run
                coro = self.aclose()  # Create the coroutine
                try:
                    asyncio.run(coro)
                except Exception:
                    # If asyncio.run fails, we need to close the coroutine properly
                    coro.close()  # This prevents the RuntimeWarning
                    raise  # Re-raise to hit the outer except block
        except Exception:
            # If all else fails, just clear references
            if hasattr(self, "_client_per_loop"):
                self._client_per_loop.clear()
                self._closed = True

    # --------------------------------------------------------------------- #
    # save() – now uses the per-loop client                                 #
    # --------------------------------------------------------------------- #
    async def save(self, data: bytes, codec: ContentAddressedStore.CodecInput) -> CID:
        async with self._sem:  # throttle RPC
            # Create multipart form data
            files = {"file": data}

            # Send the POST request
            client = self._loop_client()
            response = await client.post(self.rpc_url, files=files)
            response.raise_for_status()
            cid_str: str = response.json()["Hash"]

        cid: CID = CID.decode(cid_str)
        if cid.codec.code != self.DAG_PB_MARKER:
            cid = cid.set(codec=codec)
        return cid

    async def load(
        self,
        id: IPLDKind,
        offset: Optional[int] = None,
        length: Optional[int] = None,
        suffix: Optional[int] = None,
    ) -> bytes:
        """@private"""
        cid = cast(CID, id)
        url: str = f"{self.gateway_base_url + str(cid)}"
        headers: Dict[str, str] = {}

        # Construct the Range header if required
        if offset is not None:
            start = offset
            if length is not None:
                # Standard HTTP Range: bytes=start-end (inclusive)
                end = start + length - 1
                headers["Range"] = f"bytes={start}-{end}"
            else:
                # Standard HTTP Range: bytes=start- (from start to end)
                headers["Range"] = f"bytes={start}-"
        elif suffix is not None:
            # Standard HTTP Range: bytes=-N (last N bytes)
            headers["Range"] = f"bytes=-{suffix}"

        async with self._sem:  # throttle gateway
            client = self._loop_client()
            response = await client.get(url, headers=headers or None)
            response.raise_for_status()
            return response.content

    # --------------------------------------------------------------------- #
    # pin_cid() – method to pin a CID                                       #
    # --------------------------------------------------------------------- #
    async def pin_cid(
        self,
        cid: CID,
        target_rpc: str = "http://127.0.0.1:5001",
    ) -> None:
        """
        Pins a CID to the local Kubo node via the RPC API.

        This call is recursive by default, pinning all linked objects.

        Args:
            cid (CID): The Content ID to pin.
            name (Optional[str]): An optional name for the pin.
        """
        params = {"arg": str(cid), "recursive": "true"}
        pin_add_url_base: str = f"{target_rpc}/api/v0/pin/add"

        async with self._sem:  # throttle RPC
            client = self._loop_client()
            response = await client.post(pin_add_url_base, params=params)
            response.raise_for_status()

    async def unpin_cid(
        self, cid: CID, target_rpc: str = "http://127.0.0.1:5001"
    ) -> None:
        """
        Unpins a CID from the local Kubo node via the RPC API.

        Args:
            cid (CID): The Content ID to unpin.
        """
        params = {"arg": str(cid), "recursive": "true"}
        unpin_url_base: str = f"{target_rpc}/api/v0/pin/rm"
        async with self._sem:  # throttle RPC
            client = self._loop_client()
            response = await client.post(unpin_url_base, params=params)
            response.raise_for_status()

    async def pin_update(
        self,
        old_id: IPLDKind,
        new_id: IPLDKind,
        target_rpc: str = "http://127.0.0.1:5001",
    ) -> None:
        """
        Updates the pinned CID in the storage.

        Args:
            old_id (IPLDKind): The old Content ID to replace.
            new_id (IPLDKind): The new Content ID to pin.
        """
        params = {"arg": [str(old_id), str(new_id)]}
        pin_update_url_base: str = f"{target_rpc}/api/v0/pin/update"
        async with self._sem:  # throttle RPC
            client = self._loop_client()
            response = await client.post(pin_update_url_base, params=params)
            response.raise_for_status()

    async def pin_ls(
        self, target_rpc: str = "http://127.0.0.1:5001"
    ) -> list[Dict[str, Any]]:
        """
        Lists all pinned CIDs on the local Kubo node via the RPC API.

        Args:
            target_rpc (str): The RPC URL of the Kubo node.

        Returns:
            List[CID]: A list of pinned CIDs.
        """
        pin_ls_url_base: str = f"{target_rpc}/api/v0/pin/ls"
        async with self._sem:  # throttle RPC
            client = self._loop_client()
            response = await client.post(pin_ls_url_base)
            response.raise_for_status()
            pins = response.json().get("Keys", [])
            return pins<|MERGE_RESOLUTION|>--- conflicted
+++ resolved
@@ -1,11 +1,7 @@
 import asyncio
 import re
 from abc import ABC, abstractmethod
-<<<<<<< HEAD
 from typing import Any, Dict, Literal, Optional, Tuple, cast
-=======
-from typing import Any, Literal, Tuple, cast
->>>>>>> 45f276a6
 
 import httpx
 from dag_cbor.ipld import IPLDKind
@@ -266,15 +262,9 @@
         """@private"""
 
         if client is not None:
-<<<<<<< HEAD
-            # user supplied → bind it to *their* current loop
-            self._client_per_loop[asyncio.get_running_loop()] = client
-            self._owns_client = False
-=======
             # A client was supplied by the user. We don't own it.
             self._owns_client = False
             self._client_per_loop = {asyncio.get_running_loop(): client}
->>>>>>> 45f276a6
         else:
             # No client supplied. We will own any clients we create.
             self._owns_client = True
@@ -284,10 +274,6 @@
         self._closed = False
 
         self._sem: asyncio.Semaphore = asyncio.Semaphore(concurrency)
-<<<<<<< HEAD
-        self._closed = False
-=======
->>>>>>> 45f276a6
 
     # --------------------------------------------------------------------- #
     # helper: get or create the client bound to the current running loop    #
