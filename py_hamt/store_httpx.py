import asyncio
import re
from abc import ABC, abstractmethod
from typing import Any, Dict, Literal, Optional, Tuple, cast

import httpx
from dag_cbor.ipld import IPLDKind
from multiformats import CID, multihash
from multiformats.multihash import Multihash


class ContentAddressedStore(ABC):
    """
    Abstract class that represents a content addressed storage that the `HAMT` can use for keeping data.

    Note that the return type of save and input to load is really type `IPLDKind`, but the documentation generator pdoc mangles it unfortunately.

    #### A note on the IPLDKind return types
    Save and load return the type IPLDKind and not just a CID. As long as python regards the underlying type as immutable it can be used, allowing for more flexibility. There are two exceptions:
    1. No lists or dicts, since python does not classify these as immutable.
    2. No `None` values since this is used in HAMT's `__init__` to indicate that an empty HAMT needs to be initialized.
    """

    CodecInput = Literal["raw", "dag-cbor"]

    @abstractmethod
    async def save(self, data: bytes, codec: CodecInput) -> IPLDKind:
        """Save data to a storage mechanism, and return an ID for the data in the IPLDKind type.

        `codec` will be set to "dag-cbor" if this data should be marked as special linked data a la IPLD data model.
        """

    @abstractmethod
    async def load(
        self,
        id: IPLDKind,
        offset: Optional[int] = None,
        length: Optional[int] = None,
        suffix: Optional[int] = None,
    ) -> bytes:
        """Retrieve data."""

    # Optional abstract methods for pinning and unpinning CIDs
    async def pin_cid(self, id: IPLDKind, target_rpc: str) -> None:
        """Pin a CID in the storage."""
        pass

    async def unpin_cid(self, id: IPLDKind, target_rpc: str) -> None:
        """Unpin a CID in the storage."""
        pass


class InMemoryCAS(ContentAddressedStore):
    """Used mostly for faster testing, this is why this is not exported. It hashes all inputs and uses that as a key to an in-memory python dict, mimicking a content addressed storage system. The hash bytes are the ID that `save` returns and `load` takes in."""

    store: dict[bytes, bytes]
    hash_alg: Multihash

    def __init__(self):
        self.store = dict()
        self.hash_alg = multihash.get("blake3")

    async def save(self, data: bytes, codec: ContentAddressedStore.CodecInput) -> bytes:
        hash: bytes = self.hash_alg.digest(data, size=32)
        self.store[hash] = data
        return hash

    async def load(
        self,
        id: IPLDKind,
        offset: Optional[int] = None,
        length: Optional[int] = None,
        suffix: Optional[int] = None,
    ) -> bytes:
        """
        `ContentAddressedStore` allows any IPLD scalar key.  For the in-memory
        backend we *require* a `bytes` hash; anything else is rejected at run
        time. In OO type-checking, a subclass may widen (make more general) argument types,
        but it must never narrow them; otherwise callers that expect the base-class contract can break.
        Mypy enforces this contra-variance rule and emits the "violates Liskov substitution principle" error.
        This is why we use `cast` here, to tell mypy that we know what we are doing.
        h/t https://stackoverflow.com/questions/75209249/overriding-a-method-mypy-throws-an-incompatible-with-super-type-error-when-ch
        """
        key = cast(bytes, id)
        if not isinstance(key, (bytes, bytearray)):  # defensive guard
            raise TypeError(
                f"InMemoryCAS only supports byte‐hash keys; got {type(id).__name__}"
            )
        data: bytes
        try:
            data = self.store[key]
        except KeyError as exc:
            raise KeyError("Object not found in in-memory store") from exc

        if offset is not None:
            start = offset
            if length is not None:
                end = start + length
                return data[start:end]
            else:
                return data[start:]
        elif suffix is not None:  # If only length is given, assume start from 0
            return data[-suffix:]
        else:  # Full load
            return data


class KuboCAS(ContentAddressedStore):
    """
    Connects to an **IPFS Kubo** daemon.

    The IDs in save and load are IPLD CIDs.

    * **save()**  → RPC  (`/api/v0/add`)
    * **load()**  → HTTP gateway  (`/ipfs/{cid}`)

    `save` uses the RPC API and `load` uses the HTTP Gateway. This means that read-only HAMTs will only access the HTTP Gateway, so no RPC endpoint is required for use.

    ### Authentication / custom headers
    You have two options:

    1. **Bring your own `httpx.AsyncClient`**
       Pass it via `client=...` — any default headers or auth
       configured on that client are reused for **every** request.
    2. **Let `KuboCAS` build the client** but pass
       `headers=` *and*/or `auth=` kwargs; they are forwarded to the
       internally–created `AsyncClient`.

    ```python
    import httpx
    from py_hamt import KuboCAS

    # Option 1: user-supplied client
    client = httpx.AsyncClient(
        headers={"Authorization": "Bearer <token>"},
        auth=("user", "pass"),
    )
    cas = KuboCAS(client=client)

    # Option 2: let KuboCAS create the client
    cas = KuboCAS(
        headers={"X-My-Header": "yes"},
        auth=("user", "pass"),
    )
    ```

    ### Parameters
    - **hasher** (str): multihash name (defaults to *blake3*).
    - **client** (`httpx.AsyncClient | None`): reuse an existing
      client; if *None* KuboCAS will create one lazily.
    - **headers** (dict[str, str] | None): default headers for the
      internally-created client.
    - **auth** (`tuple[str, str] | None`): authentication tuple (username, password)
      for the internally-created client.
    - **rpc_base_url / gateway_base_url** (str | None): override daemon
      endpoints (defaults match the local daemon ports).
    - **chunker** (str): chunking algorithm specification for Kubo's `add`
      RPC. Accepted formats are `"size-<positive int>"`, `"rabin"`, or
      `"rabin-<min>-<avg>-<max>"`.

    ...
    """

    KUBO_DEFAULT_LOCAL_GATEWAY_BASE_URL: str = "http://127.0.0.1:8080"
    KUBO_DEFAULT_LOCAL_RPC_BASE_URL: str = "http://127.0.0.1:5001"

    DAG_PB_MARKER: int = 0x70
    """@private"""

    # Take in a httpx client that can be reused across POSTs and GETs to a specific IPFS daemon
    def __init__(
        self,
        hasher: str = "blake3",
        client: httpx.AsyncClient | None = None,
        rpc_base_url: str | None = None,
        gateway_base_url: str | None = None,
        concurrency: int = 32,
        *,
        headers: dict[str, str] | None = None,
        auth: Tuple[str, str] | None = None,
<<<<<<< HEAD
        pinOnAdd: bool = False,
        chunker: str | None = None,
=======
        chunker: str = "size-1048576",
>>>>>>> 964496bb
    ):
        """
        If None is passed into the rpc or gateway base url, then the default for kubo local daemons will be used. The default local values will also be used if nothing is passed in at all.

        ### `httpx.AsyncClient` Management
        If `client` is not provided, it will be automatically initialized. It is the responsibility of the user to close this at an appropriate time, using `await cas.aclose()`
        as a class instance cannot know when it will no longer be in use, unless explicitly told to do so.

        If you are using the `KuboCAS` instance in an `async with` block, it will automatically close the client when the block is exited which is what we suggest below:
        ```python
        async with httpx.AsyncClient() as client, KuboCAS(
            rpc_base_url=rpc_base_url,
            gateway_base_url=gateway_base_url,
            client=client,
        ) as kubo_cas:
            hamt = await HAMT.build(cas=kubo_cas, values_are_bytes=True)
            zhs = ZarrHAMTStore(hamt)
            # Use the KuboCAS instance as needed
            # ...
        ```
        As mentioned, if you do not use the `async with` syntax, you should call `await cas.aclose()` when you are done using the instance to ensure that all resources are cleaned up.
        ``` python
        cas = KuboCAS(rpc_base_url=rpc_base_url, gateway_base_url=gateway_base_url)
        # Use the KuboCAS instance as needed
        # ...
        await cas.aclose()  # Ensure resources are cleaned up
        ```

        ### Authenticated RPC/Gateway Access
        Users can set whatever headers and auth credentials they need if they are connecting to an authenticated kubo instance by setting them in their own `httpx.AsyncClient` and then passing that in.
        Alternatively, they can pass in `headers` and `auth` parameters to the constructor, which will be used to create a new `httpx.AsyncClient` if one is not provided.
        If you do not need authentication, you can leave these parameters as `None`.

        ### RPC and HTTP Gateway Base URLs
        These are the first part of the url, defaults that refer to the default that kubo launches with on a local machine are provided.
        """

        chunker_pattern = r"(?:size-[1-9]\d*|rabin(?:-[1-9]\d*-[1-9]\d*-[1-9]\d*)?)"
        if re.fullmatch(chunker_pattern, chunker) is None:
            raise ValueError("Invalid chunker specification")
        self.chunker: str = chunker

        self.hasher: str = hasher
        """The hash function to send to IPFS when storing bytes. Cannot be changed after initialization. The default blake3 follows the default hashing algorithm used by HAMT."""

        if rpc_base_url is None:
            rpc_base_url = KuboCAS.KUBO_DEFAULT_LOCAL_RPC_BASE_URL  # pragma
        if gateway_base_url is None:
            gateway_base_url = KuboCAS.KUBO_DEFAULT_LOCAL_GATEWAY_BASE_URL

        if "/ipfs/" in gateway_base_url:
            gateway_base_url = gateway_base_url.split("/ipfs/")[0]

        # Standard gateway URL construction with proper path handling
        if gateway_base_url.endswith("/"):
            gateway_base_url = f"{gateway_base_url}ipfs/"
        else:
            gateway_base_url = f"{gateway_base_url}/ipfs/"

<<<<<<< HEAD
        pinString: str = "true" if pinOnAdd else "false"

        rpc_url = f"{rpc_base_url}/api/v0/add?hash={self.hasher}&pin={pinString}"
        if chunker:
            rpc_url += f"&chunker={chunker}"

        self.rpc_url = rpc_url

=======
        self.rpc_url: str = f"{rpc_base_url}/api/v0/add?hash={self.hasher}&chunker={self.chunker}&pin=false"
>>>>>>> 964496bb
        """@private"""
        self.gateway_base_url: str = gateway_base_url
        """@private"""

        self._client_per_loop: Dict[asyncio.AbstractEventLoop, httpx.AsyncClient] = {}

        if client is not None:
            # user supplied → bind it to *their* current loop
            self._client_per_loop[asyncio.get_running_loop()] = client
            self._owns_client: bool = False
        else:
            self._owns_client = True  # we'll create clients lazily

        # store for later use by _loop_client()
        self._default_headers = headers
        self._default_auth = auth

        self._sem: asyncio.Semaphore = asyncio.Semaphore(concurrency)
        self._closed: bool = False

    # --------------------------------------------------------------------- #
    # helper: get or create the client bound to the current running loop    #
    # --------------------------------------------------------------------- #
    def _loop_client(self) -> httpx.AsyncClient:
        """Get or create a client for the current event loop."""
        loop: asyncio.AbstractEventLoop = asyncio.get_running_loop()
        try:
            return self._client_per_loop[loop]
        except KeyError:
            # Create a new client
            client = httpx.AsyncClient(
                timeout=60.0,
                headers=self._default_headers,
                auth=self._default_auth,
                limits=httpx.Limits(max_connections=64, max_keepalive_connections=32),
                # Uncomment when they finally support Robost HTTP/2 GOAWAY responses
                # http2=True,
            )
            self._client_per_loop[loop] = client
            return client

    # --------------------------------------------------------------------- #
    # graceful shutdown: close **all** clients we own                       #
    # --------------------------------------------------------------------- #
    async def aclose(self) -> None:
        """Close all internally-created clients."""
        if not self._owns_client:
            # User supplied the client; they are responsible for closing it.
            return

        for client in list(self._client_per_loop.values()):
            if not client.is_closed:
                try:
                    await client.aclose()
                except Exception:
                    # Best-effort cleanup; ignore errors during shutdown
                    pass

        self._client_per_loop.clear()
        self._closed = True

    # At this point, _client_per_loop should be empty or only contain
    # clients from loops we haven't seen (which shouldn't happen in practice)
    async def __aenter__(self) -> "KuboCAS":
        return self

    async def __aexit__(self, *exc: Any) -> None:
        await self.aclose()

    def __del__(self) -> None:
        """Best-effort close for internally-created clients."""
        if not self._owns_client or self._closed:
            return

        # Attempt proper cleanup if possible
        try:
            loop = asyncio.get_running_loop()
        except RuntimeError:
            loop = None

        try:
            if loop is None or not loop.is_running():
                asyncio.run(self.aclose())
            else:
                loop.create_task(self.aclose())
        except Exception:
            # Suppress all errors during interpreter shutdown or loop teardown
            pass

    # --------------------------------------------------------------------- #
    # save() – now uses the per-loop client                                 #
    # --------------------------------------------------------------------- #
    async def save(self, data: bytes, codec: ContentAddressedStore.CodecInput) -> CID:
        async with self._sem:  # throttle RPC
            # Create multipart form data
            files = {"file": data}

            # Send the POST request
            client = self._loop_client()
            response = await client.post(self.rpc_url, files=files)
            response.raise_for_status()
            cid_str: str = response.json()["Hash"]

        cid: CID = CID.decode(cid_str)
        if cid.codec.code != self.DAG_PB_MARKER:
            cid = cid.set(codec=codec)
        return cid

    async def load(
        self,
        id: IPLDKind,
        offset: Optional[int] = None,
        length: Optional[int] = None,
        suffix: Optional[int] = None,
    ) -> bytes:
        """@private"""
        cid = cast(CID, id)
        url: str = f"{self.gateway_base_url + str(cid)}"
        headers: Dict[str, str] = {}

        # Construct the Range header if required
        if offset is not None:
            start = offset
            if length is not None:
                # Standard HTTP Range: bytes=start-end (inclusive)
                end = start + length - 1
                headers["Range"] = f"bytes={start}-{end}"
            else:
                # Standard HTTP Range: bytes=start- (from start to end)
                headers["Range"] = f"bytes={start}-"
        elif suffix is not None:
            # Standard HTTP Range: bytes=-N (last N bytes)
            headers["Range"] = f"bytes=-{suffix}"

        async with self._sem:  # throttle gateway
            client = self._loop_client()
            response = await client.get(url, headers=headers or None)
            response.raise_for_status()
            return response.content

    # --------------------------------------------------------------------- #
    # pin_cid() – method to pin a CID                                       #
    # --------------------------------------------------------------------- #
    async def pin_cid(
        self,
        cid: CID,
        target_rpc: str = "http://127.0.0.1:5001",
    ) -> None:
        """
        Pins a CID to the local Kubo node via the RPC API.

        This call is recursive by default, pinning all linked objects.

        Args:
            cid (CID): The Content ID to pin.
            name (Optional[str]): An optional name for the pin.
        """
        params = {"arg": str(cid), "recursive": "true"}
        pin_add_url_base: str = f"{target_rpc}/api/v0/pin/add"

        async with self._sem:  # throttle RPC
            client = self._loop_client()
            response = await client.post(pin_add_url_base, params=params)
            response.raise_for_status()

            # async with self._loop_session().post(
            #     pin_add_url_base, params=params
            # ) as resp:
            #     resp.raise_for_status()
            #     # A 200 OK is sufficient to indicate success.

    async def unpin_cid(
        self, cid: CID, target_rpc: str = "http://127.0.0.1:5001"
    ) -> None:
        """
        Unpins a CID from the local Kubo node via the RPC API.

        Args:
            cid (CID): The Content ID to unpin.
        """
        params = {"arg": str(cid), "recursive": "true"}
        unpin_url_base: str = f"{target_rpc}/api/v0/pin/rm"
        async with self._sem:  # throttle RPC
            client = self._loop_client()
            response = await client.post(unpin_url_base, params=params)
            response.raise_for_status()
            # async with self._loop_session().post(unpin_url_base, params=params) as resp:
            #     resp.raise_for_status()
            #     # A 200 OK is sufficient to indicate success.<|MERGE_RESOLUTION|>--- conflicted
+++ resolved
@@ -178,12 +178,8 @@
         *,
         headers: dict[str, str] | None = None,
         auth: Tuple[str, str] | None = None,
-<<<<<<< HEAD
         pinOnAdd: bool = False,
-        chunker: str | None = None,
-=======
         chunker: str = "size-1048576",
->>>>>>> 964496bb
     ):
         """
         If None is passed into the rpc or gateway base url, then the default for kubo local daemons will be used. The default local values will also be used if nothing is passed in at all.
@@ -243,18 +239,8 @@
         else:
             gateway_base_url = f"{gateway_base_url}/ipfs/"
 
-<<<<<<< HEAD
         pinString: str = "true" if pinOnAdd else "false"
-
-        rpc_url = f"{rpc_base_url}/api/v0/add?hash={self.hasher}&pin={pinString}"
-        if chunker:
-            rpc_url += f"&chunker={chunker}"
-
-        self.rpc_url = rpc_url
-
-=======
-        self.rpc_url: str = f"{rpc_base_url}/api/v0/add?hash={self.hasher}&chunker={self.chunker}&pin=false"
->>>>>>> 964496bb
+        self.rpc_url: str = f"{rpc_base_url}/api/v0/add?hash={self.hasher}&chunker={self.chunker}&pin={pinString}"
         """@private"""
         self.gateway_base_url: str = gateway_base_url
         """@private"""
