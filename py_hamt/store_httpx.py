import asyncio
import random
import re
from abc import ABC, abstractmethod
from typing import Any, Dict, Literal, Optional, Tuple, cast

import httpx
from dag_cbor.ipld import IPLDKind
from multiformats import CID, multihash
from multiformats.multihash import Multihash


class ContentAddressedStore(ABC):
    """
    Abstract class that represents a content addressed storage that the `HAMT` can use for keeping data.

    Note that the return type of save and input to load is really type `IPLDKind`, but the documentation generator pdoc mangles it unfortunately.

    #### A note on the IPLDKind return types
    Save and load return the type IPLDKind and not just a CID. As long as python regards the underlying type as immutable it can be used, allowing for more flexibility. There are two exceptions:
    1. No lists or dicts, since python does not classify these as immutable.
    2. No `None` values since this is used in HAMT's `__init__` to indicate that an empty HAMT needs to be initialized.
    """

    CodecInput = Literal["raw", "dag-cbor"]

    @abstractmethod
    async def save(self, data: bytes, codec: CodecInput) -> IPLDKind:
        """Save data to a storage mechanism, and return an ID for the data in the IPLDKind type.

        `codec` will be set to "dag-cbor" if this data should be marked as special linked data a la IPLD data model.
        """

    @abstractmethod
    async def load(
        self,
        id: IPLDKind,
        offset: Optional[int] = None,
        length: Optional[int] = None,
        suffix: Optional[int] = None,
    ) -> bytes:
        """Retrieve data."""

    async def pin_cid(self, id: IPLDKind, target_rpc: str) -> None:
        """Pin a CID in the storage."""
        pass  # pragma: no cover

    async def unpin_cid(self, id: IPLDKind, target_rpc: str) -> None:
        """Unpin a CID in the storage."""
        pass  # pragma: no cover

    async def pin_update(
        self, old_id: IPLDKind, new_id: IPLDKind, target_rpc: str
    ) -> None:
        """Update the pinned CID in the storage."""
        pass  # pragma: no cover

    async def pin_ls(self, target_rpc: str) -> list[Dict[str, Any]]:
        """List all pinned CIDs in the storage."""
        return []  # pragma: no cover


class InMemoryCAS(ContentAddressedStore):
    """Used mostly for faster testing, this is why this is not exported. It hashes all inputs and uses that as a key to an in-memory python dict, mimicking a content addressed storage system. The hash bytes are the ID that `save` returns and `load` takes in."""

    store: dict[bytes, bytes]
    hash_alg: Multihash

    def __init__(self):
        self.store = dict()
        self.hash_alg = multihash.get("blake3")

    async def save(self, data: bytes, codec: ContentAddressedStore.CodecInput) -> bytes:
        hash: bytes = self.hash_alg.digest(data, size=32)
        self.store[hash] = data
        return hash

    async def load(
        self,
        id: IPLDKind,
        offset: Optional[int] = None,
        length: Optional[int] = None,
        suffix: Optional[int] = None,
    ) -> bytes:
        """
        `ContentAddressedStore` allows any IPLD scalar key.  For the in-memory
        backend we *require* a `bytes` hash; anything else is rejected at run
        time. In OO type-checking, a subclass may widen (make more general) argument types,
        but it must never narrow them; otherwise callers that expect the base-class contract can break.
        Mypy enforces this contra-variance rule and emits the "violates Liskov substitution principle" error.
        This is why we use `cast` here, to tell mypy that we know what we are doing.
        h/t https://stackoverflow.com/questions/75209249/overriding-a-method-mypy-throws-an-incompatible-with-super-type-error-when-ch
        """
        key = cast(bytes, id)
        if not isinstance(key, (bytes, bytearray)):  # defensive guard
            raise TypeError(
                f"InMemoryCAS only supports byte‐hash keys; got {type(id).__name__}"
            )
        data: bytes
        try:
            data = self.store[key]
        except KeyError as exc:
            raise KeyError("Object not found in in-memory store") from exc

        if offset is not None:
            start = offset
            if length is not None:
                end = start + length
                return data[start:end]
            else:
                return data[start:]
        elif suffix is not None:  # If only length is given, assume start from 0
            return data[-suffix:]
        else:  # Full load
            return data


class KuboCAS(ContentAddressedStore):
    """
    Connects to an **IPFS Kubo** daemon.

    The IDs in save and load are IPLD CIDs.

    * **save()**  → RPC  (`/api/v0/add`)
    * **load()**  → HTTP gateway  (`/ipfs/{cid}`)

    `save` uses the RPC API and `load` uses the HTTP Gateway. This means that read-only HAMTs will only access the HTTP Gateway, so no RPC endpoint is required for use.

    ### Authentication / custom headers
    You have two options:

    1. **Bring your own `httpx.AsyncClient`**
       Pass it via `client=...` — any default headers or auth
       configured on that client are reused for **every** request.
    2. **Let `KuboCAS` build the client** but pass
       `headers=` *and*/or `auth=` kwargs; they are forwarded to the
       internally–created `AsyncClient`.

    ```python
    import httpx
    from py_hamt import KuboCAS

    # Option 1: user-supplied client
    client = httpx.AsyncClient(
        headers={"Authorization": "Bearer <token>"},
        auth=("user", "pass"),
    )
    cas = KuboCAS(client=client)

    # Option 2: let KuboCAS create the client
    cas = KuboCAS(
        headers={"X-My-Header": "yes"},
        auth=("user", "pass"),
    )
    ```

    ### Parameters
    - **hasher** (str): multihash name (defaults to *blake3*).
    - **client** (`httpx.AsyncClient | None`): reuse an existing
      client; if *None* KuboCAS will create one lazily.
    - **headers** (dict[str, str] | None): default headers for the
      internally-created client.
    - **auth** (`tuple[str, str] | None`): authentication tuple (username, password)
      for the internally-created client.
    - **rpc_base_url / gateway_base_url** (str | None): override daemon
      endpoints (defaults match the local daemon ports).
    - **chunker** (str): chunking algorithm specification for Kubo's `add`
      RPC. Accepted formats are `"size-<positive int>"`, `"rabin"`, or
      `"rabin-<min>-<avg>-<max>"`.

    ...
    """

    KUBO_DEFAULT_LOCAL_GATEWAY_BASE_URL: str = "http://127.0.0.1:8080"
    KUBO_DEFAULT_LOCAL_RPC_BASE_URL: str = "http://127.0.0.1:5001"

    DAG_PB_MARKER: int = 0x70
    """@private"""

    # Take in a httpx client that can be reused across POSTs and GETs to a specific IPFS daemon
    def __init__(
        self,
        hasher: str = "blake3",
        client: httpx.AsyncClient | None = None,
        rpc_base_url: str | None = None,
        gateway_base_url: str | None = None,
        concurrency: int = 32,
        *,
        headers: dict[str, str] | None = None,
        auth: Tuple[str, str] | None = None,
        pin_on_add: bool = False,
        chunker: str = "size-1048576",
        max_retries: int = 3,
        initial_delay: float = 1.0,
        backoff_factor: float = 2.0,
    ):
        """
        If None is passed into the rpc or gateway base url, then the default for kubo local daemons will be used. The default local values will also be used if nothing is passed in at all.

        ### `httpx.AsyncClient` Management
        If `client` is not provided, it will be automatically initialized. It is the responsibility of the user to close this at an appropriate time, using `await cas.aclose()`
        as a class instance cannot know when it will no longer be in use, unless explicitly told to do so.

        If you are using the `KuboCAS` instance in an `async with` block, it will automatically close the client when the block is exited which is what we suggest below:
        ```python
        async with httpx.AsyncClient() as client, KuboCAS(
            rpc_base_url=rpc_base_url,
            gateway_base_url=gateway_base_url,
            client=client,
        ) as kubo_cas:
            hamt = await HAMT.build(cas=kubo_cas, values_are_bytes=True)
            zhs = ZarrHAMTStore(hamt)
            # Use the KuboCAS instance as needed
            # ...
        ```
        As mentioned, if you do not use the `async with` syntax, you should call `await cas.aclose()` when you are done using the instance to ensure that all resources are cleaned up.
        ``` python
        cas = KuboCAS(rpc_base_url=rpc_base_url, gateway_base_url=gateway_base_url)
        # Use the KuboCAS instance as needed
        # ...
        await cas.aclose()  # Ensure resources are cleaned up
        ```

        ### Authenticated RPC/Gateway Access
        Users can set whatever headers and auth credentials they need if they are connecting to an authenticated kubo instance by setting them in their own `httpx.AsyncClient` and then passing that in.
        Alternatively, they can pass in `headers` and `auth` parameters to the constructor, which will be used to create a new `httpx.AsyncClient` if one is not provided.
        If you do not need authentication, you can leave these parameters as `None`.

        ### RPC and HTTP Gateway Base URLs
        These are the first part of the url, defaults that refer to the default that kubo launches with on a local machine are provided.
        """

        self._owns_client: bool = False
        self._closed: bool = True
        self._client_per_loop: Dict[asyncio.AbstractEventLoop, httpx.AsyncClient] = {}
        self._default_headers = headers
        self._default_auth = auth

        # Now, perform validation that might raise an exception
        chunker_pattern = r"(?:size-[1-9]\d*|rabin(?:-[1-9]\d*-[1-9]\d*-[1-9]\d*)?)"
        if re.fullmatch(chunker_pattern, chunker) is None:
            raise ValueError("Invalid chunker specification")
        self.chunker: str = chunker

        self.hasher: str = hasher
        """The hash function to send to IPFS when storing bytes. Cannot be changed after initialization. The default blake3 follows the default hashing algorithm used by HAMT."""

        if rpc_base_url is None:
            rpc_base_url = KuboCAS.KUBO_DEFAULT_LOCAL_RPC_BASE_URL  # pragma
        if gateway_base_url is None:
            gateway_base_url = KuboCAS.KUBO_DEFAULT_LOCAL_GATEWAY_BASE_URL

        if "/ipfs/" in gateway_base_url:
            gateway_base_url = gateway_base_url.split("/ipfs/")[0]

        # Standard gateway URL construction with proper path handling
        if gateway_base_url.endswith("/"):
            gateway_base_url = f"{gateway_base_url}ipfs/"
        else:
            gateway_base_url = f"{gateway_base_url}/ipfs/"

        pin_string: str = "true" if pin_on_add else "false"
        self.rpc_url: str = f"{rpc_base_url}/api/v0/add?hash={self.hasher}&chunker={self.chunker}&pin={pin_string}"
        """@private"""
        self.gateway_base_url: str = gateway_base_url
        """@private"""

        if client is not None:
            # A client was supplied by the user. We don't own it.
            self._owns_client = False
            self._client_per_loop = {asyncio.get_running_loop(): client}
        else:
            # No client supplied. We will own any clients we create.
            self._owns_client = True
            self._client_per_loop = {}

<<<<<<< HEAD
        # The instance is never closed on initialization.
        self._closed = False
=======
        # store for later use by _loop_client()
        self._default_headers = headers
        self._default_auth = auth
>>>>>>> de33efe0

        self._sem: asyncio.Semaphore = asyncio.Semaphore(concurrency)
        self._closed: bool = False

        # Validate retry parameters
        if max_retries < 0:
            raise ValueError("max_retries must be non-negative")
        if initial_delay <= 0:
            raise ValueError("initial_delay must be positive")
        if backoff_factor < 1.0:
            raise ValueError("backoff_factor must be >= 1.0 for exponential backoff")

        self.max_retries = max_retries
        self.initial_delay = initial_delay
        self.backoff_factor = backoff_factor

    # --------------------------------------------------------------------- #
    # helper: get or create the client bound to the current running loop    #
    # --------------------------------------------------------------------- #
    def _loop_client(self) -> httpx.AsyncClient:
        """Get or create a client for the current event loop.

        If the instance was previously closed but owns its clients, a fresh
        client mapping is lazily created on demand.  Users that supplied their
        own ``httpx.AsyncClient`` still receive an error when the instance has
        been closed, as we cannot safely recreate their client.
        """
        if self._closed:
            if not self._owns_client:
                raise RuntimeError("KuboCAS is closed; create a new instance")
            # We previously closed all internally-owned clients. Reset the
            # state so that new clients can be created lazily.
            self._closed = False
            self._client_per_loop = {}

        loop: asyncio.AbstractEventLoop = asyncio.get_running_loop()
        try:
            return self._client_per_loop[loop]
        except KeyError:
            # Create a new client
            client = httpx.AsyncClient(
                timeout=60.0,
                headers=self._default_headers,
                auth=self._default_auth,
                limits=httpx.Limits(max_connections=64, max_keepalive_connections=32),
                # Uncomment when they finally support Robust HTTP/2 GOAWAY responses
                # http2=True,
            )
            self._client_per_loop[loop] = client
            return client

    # --------------------------------------------------------------------- #
    # graceful shutdown: close **all** clients we own                       #
    # --------------------------------------------------------------------- #
    async def aclose(self) -> None:
        """
        Closes all internally-created clients. Must be called from an async context.
        """
        if self._owns_client is False:  # external client → caller closes
            return

        # This method is async, so we can reliably await the async close method.
        # The complex sync/async logic is handled by __del__.
        for client in list(self._client_per_loop.values()):
            if not client.is_closed:
                try:
                    await client.aclose()
                except Exception:
                    pass  # best-effort cleanup

        self._client_per_loop.clear()
        self._closed = True

    # At this point, _client_per_loop should be empty or only contain
    # clients from loops we haven't seen (which shouldn't happen in practice)
    async def __aenter__(self) -> "KuboCAS":
        return self

    async def __aexit__(self, *exc: Any) -> None:
        await self.aclose()

    def __del__(self) -> None:
        """Best-effort close for internally-created clients."""
        if not hasattr(self, "_owns_client") or not hasattr(self, "_closed"):
            return

        if not self._owns_client or self._closed:
            return

        # Attempt proper cleanup if possible
        try:
            loop = asyncio.get_running_loop()
        except RuntimeError:
            # No running loop - can't do async cleanup
            # Just clear the client references synchronously
            if hasattr(self, "_client_per_loop"):
                # We can't await client.aclose() without a loop,
                # so just clear the references
                self._client_per_loop.clear()
                self._closed = True
            return

        # If we get here, we have a running loop
        try:
            if loop.is_running():
                # Schedule cleanup in the existing loop
                loop.create_task(self.aclose())
            else:
                # Loop exists but not running - try asyncio.run
                coro = self.aclose()  # Create the coroutine
                try:
                    asyncio.run(coro)
                except Exception:
                    # If asyncio.run fails, we need to close the coroutine properly
                    coro.close()  # This prevents the RuntimeWarning
                    raise  # Re-raise to hit the outer except block
        except Exception:
            # If all else fails, just clear references
            if hasattr(self, "_client_per_loop"):
                self._client_per_loop.clear()
                self._closed = True

    # --------------------------------------------------------------------- #
    # save() – now uses the per-loop client                                 #
    # --------------------------------------------------------------------- #
    async def save(self, data: bytes, codec: ContentAddressedStore.CodecInput) -> CID:
        async with self._sem:
            files = {"file": data}
            client = self._loop_client()
            retry_count = 0

            while retry_count <= self.max_retries:
                try:
                    response = await client.post(
                        self.rpc_url, files=files, timeout=60.0
                    )
                    response.raise_for_status()
                    cid_str: str = response.json()["Hash"]
                    cid: CID = CID.decode(cid_str)
                    if cid.codec.code != self.DAG_PB_MARKER:
                        cid = cid.set(codec=codec)
                    return cid

                except (httpx.TimeoutException, httpx.RequestError) as e:
                    retry_count += 1
                    if retry_count > self.max_retries:
                        raise httpx.TimeoutException(
                            f"Failed to save data after {self.max_retries} retries: {str(e)}",
                            request=e.request
                            if isinstance(e, httpx.RequestError)
                            else None,
                        )

                    # Calculate backoff delay
                    delay = self.initial_delay * (
                        self.backoff_factor ** (retry_count - 1)
                    )
                    # Add some jitter to prevent thundering herd
                    jitter = delay * 0.1 * (random.random() - 0.5)
                    await asyncio.sleep(delay + jitter)

                except httpx.HTTPStatusError:
                    # Re-raise non-timeout HTTP errors immediately
                    raise
        raise RuntimeError("Exited the retry loop unexpectedly.")  # pragma: no cover

<<<<<<< HEAD
    async def load(
        self,
        id: IPLDKind,
        offset: Optional[int] = None,
        length: Optional[int] = None,
        suffix: Optional[int] = None,
    ) -> bytes:
        """@private"""
        cid = cast(CID, id)
        url: str = f"{self.gateway_base_url + str(cid)}"
        headers: Dict[str, str] = {}

        # Construct the Range header if required
        if offset is not None:
            start = offset
            if length is not None:
                # Standard HTTP Range: bytes=start-end (inclusive)
                end = start + length - 1
                headers["Range"] = f"bytes={start}-{end}"
            else:
                # Standard HTTP Range: bytes=start- (from start to end)
                headers["Range"] = f"bytes={start}-"
        elif suffix is not None:
            # Standard HTTP Range: bytes=-N (last N bytes)
            headers["Range"] = f"bytes=-{suffix}"

        async with self._sem:  # throttle gateway
            client = self._loop_client()
            response = await client.get(url, headers=headers or None)
            response.raise_for_status()
            return response.content

    # --------------------------------------------------------------------- #
    # pin_cid() – method to pin a CID                                       #
    # --------------------------------------------------------------------- #
    async def pin_cid(
        self,
        cid: CID,
        target_rpc: str = "http://127.0.0.1:5001",
    ) -> None:
        """
        Pins a CID to the local Kubo node via the RPC API.

        This call is recursive by default, pinning all linked objects.

        Args:
            cid (CID): The Content ID to pin.
            target_rpc (str): The RPC URL of the Kubo node.
        """
        params = {"arg": str(cid), "recursive": "true"}
        pin_add_url_base: str = f"{target_rpc}/api/v0/pin/add"

        async with self._sem:  # throttle RPC
            client = self._loop_client()
            response = await client.post(pin_add_url_base, params=params)
            response.raise_for_status()

    async def unpin_cid(
        self, cid: CID, target_rpc: str = "http://127.0.0.1:5001"
    ) -> None:
        """
        Unpins a CID from the local Kubo node via the RPC API.

        Args:
            cid (CID): The Content ID to unpin.
        """
        params = {"arg": str(cid), "recursive": "true"}
        unpin_url_base: str = f"{target_rpc}/api/v0/pin/rm"
        async with self._sem:  # throttle RPC
            client = self._loop_client()
            response = await client.post(unpin_url_base, params=params)
            response.raise_for_status()

    async def pin_update(
        self,
        old_id: IPLDKind,
        new_id: IPLDKind,
        target_rpc: str = "http://127.0.0.1:5001",
    ) -> None:
        """
        Updates the pinned CID in the storage.

        Args:
            old_id (IPLDKind): The old Content ID to replace.
            new_id (IPLDKind): The new Content ID to pin.
        """
        params = {"arg": [str(old_id), str(new_id)]}
        pin_update_url_base: str = f"{target_rpc}/api/v0/pin/update"
        async with self._sem:  # throttle RPC
            client = self._loop_client()
            response = await client.post(pin_update_url_base, params=params)
            response.raise_for_status()

    async def pin_ls(
        self, target_rpc: str = "http://127.0.0.1:5001"
    ) -> list[Dict[str, Any]]:
        """
        Lists all pinned CIDs on the local Kubo node via the RPC API.

        Args:
            target_rpc (str): The RPC URL of the Kubo node.

        Returns:
            List[CID]: A list of pinned CIDs.
        """
        pin_ls_url_base: str = f"{target_rpc}/api/v0/pin/ls"
        async with self._sem:  # throttle RPC
            client = self._loop_client()
            response = await client.post(pin_ls_url_base)
            response.raise_for_status()
            pins = response.json().get("Keys", [])
            return pins
=======
    async def load(self, id: IPLDKind) -> bytes:
        cid = cast(CID, id)
        url: str = f"{self.gateway_base_url + str(cid)}"
        async with self._sem:
            client = self._loop_client()
            retry_count = 0

            while retry_count <= self.max_retries:
                try:
                    response = await client.get(url, timeout=60.0)
                    response.raise_for_status()
                    return response.content

                except (httpx.TimeoutException, httpx.RequestError) as e:
                    retry_count += 1
                    if retry_count > self.max_retries:
                        raise httpx.TimeoutException(
                            f"Failed to load data after {self.max_retries} retries: {str(e)}",
                            request=e.request
                            if isinstance(e, httpx.RequestError)
                            else None,
                        )

                    # Calculate backoff delay
                    delay = self.initial_delay * (
                        self.backoff_factor ** (retry_count - 1)
                    )
                    # Add some jitter to prevent thundering herd
                    jitter = delay * 0.1 * (random.random() - 0.5)
                    await asyncio.sleep(delay + jitter)

                except httpx.HTTPStatusError:
                    # Re-raise non-timeout HTTP errors immediately
                    raise
        raise RuntimeError("Exited the retry loop unexpectedly.")  # pragma: no cover
>>>>>>> de33efe0
<|MERGE_RESOLUTION|>--- conflicted
+++ resolved
@@ -274,14 +274,9 @@
             self._owns_client = True
             self._client_per_loop = {}
 
-<<<<<<< HEAD
-        # The instance is never closed on initialization.
-        self._closed = False
-=======
         # store for later use by _loop_client()
         self._default_headers = headers
         self._default_auth = auth
->>>>>>> de33efe0
 
         self._sem: asyncio.Semaphore = asyncio.Semaphore(concurrency)
         self._closed: bool = False
@@ -448,7 +443,6 @@
                     raise
         raise RuntimeError("Exited the retry loop unexpectedly.")  # pragma: no cover
 
-<<<<<<< HEAD
     async def load(
         self,
         id: IPLDKind,
@@ -456,7 +450,7 @@
         length: Optional[int] = None,
         suffix: Optional[int] = None,
     ) -> bytes:
-        """@private"""
+        """Load data from a CID using the IPFS gateway with optional Range requests."""
         cid = cast(CID, id)
         url: str = f"{self.gateway_base_url + str(cid)}"
         headers: Dict[str, str] = {}
@@ -475,11 +469,34 @@
             # Standard HTTP Range: bytes=-N (last N bytes)
             headers["Range"] = f"bytes=-{suffix}"
 
-        async with self._sem:  # throttle gateway
+        async with self._sem:  # Throttle gateway
             client = self._loop_client()
-            response = await client.get(url, headers=headers or None)
-            response.raise_for_status()
-            return response.content
+            retry_count = 0
+
+            while retry_count <= self.max_retries:
+                try:
+                    response = await client.get(url, headers=headers or None, timeout=60.0)
+                    response.raise_for_status()
+                    return response.content
+
+                except (httpx.TimeoutException, httpx.RequestError) as e:
+                    retry_count += 1
+                    if retry_count > self.max_retries:
+                        raise httpx.TimeoutException(
+                            f"Failed to load data after {self.max_retries} retries: {str(e)}",
+                            request=e.request if isinstance(e, httpx.RequestError) else None,
+                        )
+
+                    # Calculate backoff delay with jitter
+                    delay = self.initial_delay * (self.backoff_factor ** (retry_count - 1))
+                    jitter = delay * 0.1 * (random.random() - 0.5)
+                    await asyncio.sleep(delay + jitter)
+
+                except httpx.HTTPStatusError:
+                    # Re-raise non-timeout HTTP errors immediately
+                    raise
+
+        raise RuntimeError("Exited the retry loop unexpectedly.")  # pragma: no cover
 
     # --------------------------------------------------------------------- #
     # pin_cid() – method to pin a CID                                       #
@@ -560,41 +577,4 @@
             response = await client.post(pin_ls_url_base)
             response.raise_for_status()
             pins = response.json().get("Keys", [])
-            return pins
-=======
-    async def load(self, id: IPLDKind) -> bytes:
-        cid = cast(CID, id)
-        url: str = f"{self.gateway_base_url + str(cid)}"
-        async with self._sem:
-            client = self._loop_client()
-            retry_count = 0
-
-            while retry_count <= self.max_retries:
-                try:
-                    response = await client.get(url, timeout=60.0)
-                    response.raise_for_status()
-                    return response.content
-
-                except (httpx.TimeoutException, httpx.RequestError) as e:
-                    retry_count += 1
-                    if retry_count > self.max_retries:
-                        raise httpx.TimeoutException(
-                            f"Failed to load data after {self.max_retries} retries: {str(e)}",
-                            request=e.request
-                            if isinstance(e, httpx.RequestError)
-                            else None,
-                        )
-
-                    # Calculate backoff delay
-                    delay = self.initial_delay * (
-                        self.backoff_factor ** (retry_count - 1)
-                    )
-                    # Add some jitter to prevent thundering herd
-                    jitter = delay * 0.1 * (random.random() - 0.5)
-                    await asyncio.sleep(delay + jitter)
-
-                except httpx.HTTPStatusError:
-                    # Re-raise non-timeout HTTP errors immediately
-                    raise
-        raise RuntimeError("Exited the retry loop unexpectedly.")  # pragma: no cover
->>>>>>> de33efe0
+            return pins