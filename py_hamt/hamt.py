from abc import ABC, abstractmethod
from typing import (
    Callable,
    Iterator,
    AsyncIterator,
    Any,
    cast,
    Dict,
)
import uuid
import asyncio
from copy import deepcopy
from typing import Optional

import dag_cbor
from dag_cbor.ipld import IPLDKind
from multiformats import multihash

from .store import ContentAddressedStore


def extract_bits(hash_bytes: bytes, depth: int, nbits: int) -> int:
    """
    Extract `nbits` bits from `hash_bytes`, beginning at position `depth * nbits`, and convert them into an unsigned integer value.

    hash_bytes: binary hash to extract bit sequence from
    depth: depth of the node containing the hash
    nbits: bit width of hash

    returns an unsigned integer version of the bit sequence
    """
    # This is needed since int.bit_length on a integer representation of a bytes object ignores leading 0s
    hash_bit_length: int = len(hash_bytes) * 8

    start_bit_index: int = depth * nbits

    if hash_bit_length - start_bit_index < nbits:
        raise IndexError("Arguments extract more bits than remain in the hash bits")

    mask: int = (0b1 << (hash_bit_length - start_bit_index)) - 1
    n_chop_off_at_end: int = int.bit_length(mask) - nbits

    hash_as_int: int = int.from_bytes(hash_bytes)
    result: int = (hash_as_int & mask) >> n_chop_off_at_end

    return result


b3 = multihash.get("blake3")


def blake3_hashfn(input_bytes: bytes) -> bytes:
    """
    This is the default blake3 hash function used for the `HAMT`, with a 32 byte hash size.

    """
    # 32 bytes is the recommended byte size for blake3 and the default, but multihash forces us to explicitly specify
    digest: bytes = b3.digest(input_bytes, size=32)
    raw_bytes: bytes = b3.unwrap(digest)
    return raw_bytes


class Node:
    def __init__(self) -> None:
        self.data: list[IPLDKind] = [{} for _ in range(0, 256)]
        # empty dicts represent empty buckets
        # lists with one element are links, where list[0] is the real link

    def iter_buckets(self) -> Iterator[Dict[str, IPLDKind]]:
        for item in self.data:
            if isinstance(item, dict):
                yield cast(Dict[str, IPLDKind], item)

    def iter_link_indices(self) -> Iterator[int]:
        for i in range(len(self.data)):
            if isinstance(self.data[i], list):
                yield i

    def iter_links(self) -> Iterator[IPLDKind]:
        for item in self.data:
            if isinstance(item, list):
                yield cast(list[IPLDKind], item)[0]

    def get_link(self, index: int) -> IPLDKind:
        link_wrapper: list[IPLDKind] = cast(list[IPLDKind], self.data[index])
        return link_wrapper[0]

    def set_link(self, index: int, link: IPLDKind):
        wrapped: list[IPLDKind] = [link]
        self.data[index] = wrapped

    # This assumes that there is only one unique link matching the old link, which is valid since we prune empty Nodes when reserializing and relinking
    def replace_link(self, old_link: IPLDKind, new_link: IPLDKind) -> None:
        for link_index in self.iter_link_indices():
            link = self.get_link(link_index)
            if link == old_link:
                self.set_link(link_index, new_link)
                return

    def __deepcopy__(self, memo: dict[int, Any]) -> "Node":
        new_node = Node()
        new_node.data = deepcopy(self.data)
        return new_node

    def is_empty(self) -> bool:
        for i in range(len(self.data)):
            item: IPLDKind = self.data[i]
            if (isinstance(item, dict) and len(item) > 0) or isinstance(item, list):
                return False
        return True

    def serialize(self) -> bytes:
        return dag_cbor.encode(self.data)

    @classmethod
    def deserialize(cls, data: bytes) -> "Node":
        try:
            # dag_cbor.decode() returns a union of many IPLD kinds.
            # We know a serialised Node is always a *list* of IPLDKinds,
            # so narrow the type for mypy.
            decoded_data = cast(list[IPLDKind], dag_cbor.decode(data))
        except:  # noqa: E722
            raise Exception(
                "Invalid dag-cbor encoded data from the store was attempted to be decoded"
            )

        node = cls()
        node.data = decoded_data  # type: ignore
        return node


class NodeStore(ABC):
    @abstractmethod
    async def save(self, original_id: IPLDKind, node: Node) -> IPLDKind:
        """"""

    @abstractmethod
    async def load(self, id: IPLDKind) -> Node:
        """"""

    @abstractmethod
    def size(self) -> int:
        """Calculate the size of all internal Nodes in memory. Should not include the overhead in python of the dict or all the keys, which will be negligible compared to the Node sizes."""

    # Async only because the in memory tree has to make async calls when flushing out
    @abstractmethod
    async def vacate(self):
        """Remove everything from the cache."""


class ReadCacheStore(NodeStore):
    def __init__(self, hamt: "HAMT") -> None:
        self.hamt: HAMT = hamt
        self.cache: dict[IPLDKind, Node] = {}

    async def save(self, original_id: IPLDKind, node: Node) -> IPLDKind:
        raise Exception("Node was attempted to be written to the read cache")

    async def load(self, id: IPLDKind) -> Node:
        # Cache Hit
        if id in self.cache:
            node: Node = self.cache[id]
            return node

        # Cache Miss
        node = Node.deserialize(await self.hamt.cas.load(id))
        self.cache[id] = node
        return node

    def size(self) -> int:
        total: int = 0
        for k in self.cache:
            node: Node = self.cache[k]
            total += len(node.serialize())
        return total

    async def vacate(self):
        self.cache = {}


class InMemoryTreeStore(NodeStore):
    def __init__(self, hamt: "HAMT") -> None:
        self.hamt: HAMT = hamt
        # The integer key is a uuidv4 128-bit integer, for (almost perfectly) guaranteeing uniqueness
        self.buffer: dict[int, Node] = {}

    def is_buffer_id(self, id: IPLDKind) -> bool:
        return id in self.buffer

    def children_in_memory(self, node: Node) -> Iterator[int]:
        for link in node.iter_links():
            if self.is_buffer_id(link):
                yield cast(
                    int, link
                )  # we know for sure this is an int if it's a buffer id

    _replaced_id_marker: bytes = bytes(64)

    # Callers must acquire a lock/stop operations to ensure an accurate calculation!
    def size(self) -> int:
        # This is more difficult than normal links are intentionally unencodable in dag-cbor as the UUIDv4 128-bit integer IDs do not fit
        # So before serializing, make a copy of the node, replace all of those integer links with zeroed out 64 byte marker. 64 bytes is a conservative estimate for most IDs returned by CASes
        total: int = 0
        for k in self.buffer:
            node: Node = self.buffer[k]
            copied: Node = deepcopy(node)
            for link_index in copied.iter_link_indices():
                if self.is_buffer_id(copied.get_link(link_index)):
                    copied.set_link(link_index, InMemoryTreeStore._replaced_id_marker)
            total += len(copied.serialize())

        return total

    # The HAMT must properly acquire a lock for this to run successfully! This is not async or thread safe
    # This algorithm has an implicit assumption that the entire continuous line of branches up to an ancestor is in the memory buffer, which will happen because of the DFS style traversal in all HAMT operations
    async def vacate(self) -> None:
        # node stack is a list of tuples that look like (parent_id, self_id, node)
        node_stack: list[tuple[int | None, int, Node]] = []
        # The root node may not be in the buffer, e.g. this is HAMT initialized with a specific root node id
        if self.is_buffer_id(self.hamt.root_node_id):
            root_node: Node = self.buffer[cast(int, self.hamt.root_node_id)]
            node_stack.append((None, cast(int, self.hamt.root_node_id), root_node))

        while len(node_stack) > 0:
            parent_buffer_id, top_buffer_id, top_node = node_stack[-1]
            new_nodes_on_stack: list[tuple[int, int, Node]] = []
            for child_buffer_id in self.children_in_memory(top_node):
                child_node: Node = self.buffer[child_buffer_id]
                new_nodes_on_stack.append((top_buffer_id, child_buffer_id, child_node))

            no_children_in_memory: bool = len(new_nodes_on_stack) == 0
            # Flush this node out and relink the rest of the tree
            if no_children_in_memory:
                is_root: bool = parent_buffer_id is None
                old_id: int = top_buffer_id
                new_id: IPLDKind = await self.hamt.cas.save(
                    top_node.serialize(), codec="dag-cbor"
                )
                del self.buffer[old_id]
                node_stack.pop()

                # If it's the root, we need to set the hamt's root node id once this is done sending to the backing store
                if is_root:
                    self.hamt.root_node_id = new_id
                # Edit and properly relink the parent if this is not the root
                else:
                    # parent_buffer_id is never None in this branch
                    assert parent_buffer_id is not None
                    parent_node: Node = self.buffer[parent_buffer_id]
                    parent_node.replace_link(old_id, new_id)
            # Continue recursing down the tree
            else:
                node_stack.extend(new_nodes_on_stack)

        # There are only two types of nodes left in the buffer:
        # 1. A bunch of nodes that seem "unlinked" to anything else, since Links used within the Nodes will reference the real underlying CAS
        # 2. A bunch of empty nodes leftover if the key values they contain are deleted, these would normally be consolidated by a content addressed system but will be leftover in the buffer
        # So we can just clear out everything since these nodes are not used by the rest of the tree
        self.buffer = {}

    async def add_to_buffer(self, node: Node) -> IPLDKind:
        # This buffer_id is IPLDKind type since technically it's an int, but it's not dag_cbor serializable since that library can only do up to 64-bit ints. Thus this will throw errors early if a node is written with buffer_ids still in there
        buffer_id: int = uuid.uuid4().int
        self.buffer[buffer_id] = node

        return buffer_id

    async def save(self, original_id: IPLDKind, node: Node) -> IPLDKind:
        if self.is_buffer_id(original_id):
            return original_id

        # This node was not in the buffer, don't save it to the backing store but rather add to it to the in memory buffer
        buffer_id: IPLDKind = await self.add_to_buffer(node)
        return buffer_id

    async def load(self, id: IPLDKind) -> Node:
        # Hit for something already in the in memory tree
        if self.is_buffer_id(id):
            node: Node = self.buffer[cast(int, id)]  # we know all buffer ids are ints
            return node

        # Something that isn't in the in memory tree, add it
        node = Node.deserialize(await self.hamt.cas.load(id))
        await self.add_to_buffer(node)
        return node


class HAMT:
    """
    An implementation of a Hash Array Mapped Trie for an arbitrary Content Addressed Storage (CAS) system, e.g. IPFS. This uses the IPLD data model.

    Use this to store arbitrarily large key-value mappings in your CAS of choice.

    For writing, this HAMT is async safe but NOT thread safe. Only write in an async event loop within the same thread.

    When in read-only mode, the HAMT is both async and thread safe.

    #### A note about memory management, read+write and read-only modes
    The HAMT can be in either read+write mode or read-only mode. For either of these modes, the HAMT has some internal performance optimizations.

    Note that in read+write, the real root node id IS NOT VALID. You should call `make_read_only()` to convert to read only mode and then read `root_node_id`.

    These optimizations also trade off performance for memory use. Use `cache_size` to monitor the approximate memory usage. Be warned that for large key-value mapping sets this may take a bit to run. Use `cache_vacate` if you are over your memory limits.

    #### IPFS HAMT Sample Code
    ```python
    kubo_cas = KuboCAS() # connects to a local kubo node with the default endpoints
    hamt = await HAMT.build(cas=kubo_cas)
    await hamt.set("foo", "bar")
    assert (await hamt.get("foo")) == "bar"
    await hamt.make_read_only()
    cid = hamt.root_node_id # our root node CID
    print(cid)
    ```
    """

    def __init__(
        self,
        cas: ContentAddressedStore,
        hash_fn: Callable[[bytes], bytes] = blake3_hashfn,
        root_node_id: IPLDKind | None = None,
        read_only: bool = False,
        max_bucket_size: int = 4,
        values_are_bytes: bool = False,
    ):
        """
        Use `build` if you need to create a completely empty HAMT, as this requires some async operations with the CAS. For what each of the constructor input variables refer to, check the documentation with the matching names below.
        """

        self.cas: ContentAddressedStore = cas
        """The backing storage system. py-hamt provides an implementation `KuboCAS` for IPFS."""

        self.hash_fn: Callable[[bytes], bytes] = hash_fn
        """
        This is the hash function used to place a key-value within the HAMT.

        To provide your own hash function, create a function that takes in arbitrarily long bytes and returns the hash bytes.

        It's important to note that the resulting hash must must always be a multiple of 8 bits since python bytes object can only represent in segments of bytes, and thus 8 bits.

        Theoretically your hash size must only be a minimum of 1 byte, and there can be less than or the same number of hash collisions as the bucket size. Any more and the HAMT will most likely throw errors.
        """

        self.lock: asyncio.Lock = asyncio.Lock()
        """@private"""

        self.values_are_bytes: bool = values_are_bytes
        """Set this to true if you are only going to be storing python bytes objects into the hamt. This will improve performance by skipping a serialization step from IPLDKind.

        This is theoretically safe to change in between operations, but this has not been verified in testing, so only do this at your own risk.
        """

        if max_bucket_size < 1:
            raise ValueError("Bucket size maximum must be a positive integer")
        self.max_bucket_size: int = max_bucket_size
        """
        This is only important for tuning performance when writing! For reading a HAMT that was written with a different max bucket size, this does not need to match and can be left unprovided.

        This is an internal detail that has been exposed for performance tuning. The HAMT handles large key-value mapping sets even on a content addressed system by essentially sharding all the mappings across many smaller Nodes. The memory footprint of each of these Nodes footprint is a linear function of the maximum bucket size. Larger bucket sizes will result in larger Nodes, but more time taken to retrieve and decode these nodes from your backing CAS.

        This must be a positive integer with a minimum of 1.
        """

        self.root_node_id: IPLDKind = root_node_id
        """
        This is type IPLDKind but the documentation generator pdoc mangles it a bit.

        Read from this only when in read mode to get something valid!
        """

        self.read_only: bool = read_only
        """Clients should NOT modify this.

        This is here for checking whether the HAMT is in read only or read/write mode.

        The distinction is made for performance and correctness reasons. In read only mode, the HAMT has an internal read cache that can speed up operations. In read/write mode, for reads the HAMT maintains strong consistency for reads by using async locks, and for writes the HAMT writes to an in memory buffer rather than performing (possibly) network calls to the underlying CAS.
        """
        self.node_store: NodeStore
        """@private"""
        if read_only:
            self.node_store = ReadCacheStore(self)
        else:
            self.node_store = InMemoryTreeStore(self)

    @classmethod
    async def build(cls, *args: Any, **kwargs: Any) -> "HAMT":
        """
        Use this if you are initializing a completely empty HAMT! That means passing in None for the root_node_id. Method arguments are the exact same as `__init__`. If the root_node_id is not None, this will have no difference than creating a HAMT instance with __init__.

        This separate async method is required since initializing an empty HAMT means sending some internal objects to the underlying CAS, which requires async operations. python does not allow for an async __init__, so this method is separately provided.
        """
        hamt = cls(*args, **kwargs)
        if hamt.root_node_id is None:
            hamt.root_node_id = await hamt.node_store.save(None, Node())
        return hamt

    # This is typically a massive blocking operation, you dont want to be running this concurrently with a bunch of other operations, so it's ok to have it not be async
    async def make_read_only(self) -> None:
        """
        Makes the HAMT read only, which allows for more parallel read operations. The HAMT also needs to be in read only mode to get the real root node ID.

        In read+write mode, the HAMT normally has to block separate get calls to enable strong consistency in case a set/delete operation falls in between.
        """
        async with self.lock:
            inmemory_tree: InMemoryTreeStore = cast(InMemoryTreeStore, self.node_store)
            await inmemory_tree.vacate()

            self.read_only = True
            self.node_store = ReadCacheStore(self)

    async def enable_write(self) -> None:
        """
        Enable both reads and writes. This creates an internal structure for performance optimizations which will result in the root node ID no longer being valid, in order to read that at the end of your operations you must first use `make_read_only`.
        """
        async with self.lock:
            # The read cache has no writes that need to be sent upstream so we can remove it without vacating
            self.read_only = False
            self.node_store = InMemoryTreeStore(self)

    async def cache_size(self) -> int:
        """
        Returns the memory used by some internal performance optimization tools in bytes.

        This is async concurrency safe, so call it whenever. This does mean it will block and wait for other writes to finish however.

        Be warned that this may take a while to run for large HAMTs.

        For more on memory management, see the `HAMT` class documentation.
        """
        if self.read_only:
            return self.node_store.size()
        async with self.lock:
            return self.node_store.size()

    async def cache_vacate(self) -> None:
        """
        Vacate and completely empty out the internal read/write cache.

        Be warned that this may take a while if there have been a lot of write operations.

        For more on memory management, see the `HAMT` class documentation.
        """
        if self.read_only:
            await self.node_store.vacate()
        else:
            async with self.lock:
                await self.node_store.vacate()

    async def _reserialize_and_link(
        self, node_stack: list[tuple[IPLDKind, Node]]
    ) -> None:
        """
        This function starts from the node at the end of the list and reserializes so that each node holds valid new IDs after insertion into the store
        Takes a stack of nodes, we represent a stack with a list where the first element is the root element and the last element is the top of the stack
        Each element in the list is a tuple where the first element is the ID from the store and the second element is the Node in python
        If a node ends up being empty, then it is deleted entirely, unless it is the root node
        Modifies in place
        """
        # iterate in the reverse direction, this range goes from n-1 to 0, from the bottommost tree node to the root
        for stack_index in range(len(node_stack) - 1, -1, -1):
            old_id, node = node_stack[stack_index]

            # If this node is empty, and it's not the root node, then we can delete it entirely from the list
            is_root: bool = stack_index == 0
            if node.is_empty() and not is_root:
                # Unlink from the rest of the tree
                _, prev_node = node_stack[stack_index - 1]
                # When removing links, don't worry about two nodes having the same link since all nodes are guaranteed to be different by the removal of empty nodes after every single operation
                for link_index in prev_node.iter_link_indices():
                    link = prev_node.get_link(link_index)
                    if link == old_id:
                        # Delete the link by making it an empty bucket
                        prev_node.data[link_index] = {}
                        break

                # Remove from our stack, continue reserializing up the tree
                node_stack.pop(stack_index)
                continue

            # If not an empty node, just reserialize like normal and replace this one
            new_store_id: IPLDKind = await self.node_store.save(old_id, node)
            node_stack[stack_index] = (new_store_id, node)

            # If this is not the last i.e. root node, we need to change the linking of the node prior in the list since we just reserialized
            if not is_root:
                _, prev_node = node_stack[stack_index - 1]
                prev_node.replace_link(old_id, new_store_id)

    # automatically skip encoding if the value provided is of the bytes variety
    async def set(self, key: str, val: IPLDKind) -> None:
        """Write a key-value mapping."""
        if self.read_only:
            raise Exception("Cannot call set on a read only HAMT")

        data: bytes
        if self.values_are_bytes:
            data = cast(
                bytes, val
            )  # let users get an exception if they pass in a non bytes when they want to skip encoding
        else:
            data = dag_cbor.encode(val)

        pointer: IPLDKind = await self.cas.save(data, codec="raw")
        await self._set_pointer(key, pointer)

    async def _set_pointer(self, key: str, val_ptr: IPLDKind) -> None:
        async with self.lock:
            node_stack: list[tuple[IPLDKind, Node]] = []
            root_node: Node = await self.node_store.load(self.root_node_id)
            node_stack.append((self.root_node_id, root_node))

            # FIFO queue to keep track of all the KVs we need to insert
            # This is needed if any buckets overflow and so we need to reinsert all those KVs
            kvs_queue: list[tuple[str, IPLDKind]] = []
            kvs_queue.append((key, val_ptr))

            while len(kvs_queue) > 0:
                _, top_node = node_stack[-1]
                curr_key, curr_val_ptr = kvs_queue[0]

                raw_hash: bytes = self.hash_fn(curr_key.encode())
                map_key: int = extract_bits(raw_hash, len(node_stack) - 1, 8)

                item = top_node.data[map_key]
                if isinstance(item, list):
                    next_node_id: IPLDKind = item[0]
                    next_node: Node = await self.node_store.load(next_node_id)
                    node_stack.append((next_node_id, next_node))
                elif isinstance(item, dict):
                    bucket: dict[str, IPLDKind] = item

                    # If this bucket already has this same key, or has space, just rewrite the value and then go work on the others in the queue
                    if curr_key in bucket or len(bucket) < self.max_bucket_size:
                        bucket[curr_key] = curr_val_ptr
                        kvs_queue.pop(0)
                        continue

                    # The current key is not in the bucket and the bucket is too full, so empty KVs from the bucket and restart insertion
                    for k in bucket:
                        v_ptr = bucket[k]
                        kvs_queue.append((k, v_ptr))

                    # Create a new link to a new node so that we can reflow these KVs into a new subtree
                    new_node = Node()
                    new_node_id: IPLDKind = await self.node_store.save(None, new_node)
                    link: list[IPLDKind] = [new_node_id]
                    top_node.data[map_key] = link

            # Finally, reserialize and fix all links, deleting empty nodes as needed
            await self._reserialize_and_link(node_stack)
            self.root_node_id = node_stack[0][0]

    async def delete(self, key: str) -> None:
        """Delete a key-value mapping."""

        # Also deletes the pointer at the same time so this doesn't have a _delete_pointer duo
        if self.read_only:
            raise Exception("Cannot call delete on a read only HAMT")

        async with self.lock:
            raw_hash: bytes = self.hash_fn(key.encode())

            node_stack: list[tuple[IPLDKind, Node]] = []
            root_node: Node = await self.node_store.load(self.root_node_id)
            node_stack.append((self.root_node_id, root_node))

            created_change: bool = False
            while True:
                _, top_node = node_stack[-1]
                map_key: int = extract_bits(raw_hash, len(node_stack) - 1, 8)

                item = top_node.data[map_key]
                if isinstance(item, dict):
                    bucket = item
                    if key in bucket:
                        del bucket[key]
                        created_change = True
                    # Break out since whether or not the key is in the bucket, it should have been here so either now reserialize or raise a KeyError
                    break
                elif isinstance(item, list):
                    link: IPLDKind = item[0]
                    next_node: Node = await self.node_store.load(link)
                    node_stack.append((link, next_node))

            # Finally, reserialize and fix all links, deleting empty nodes as needed
            if created_change:
                await self._reserialize_and_link(node_stack)
                self.root_node_id = node_stack[0][0]
            else:
                # If we didn't make a change, then this key must not exist within the HAMT
                raise KeyError

    async def get(self, key: str, offset: Optional[int] = None, length: Optional[int] = None, suffix: Optional[int] = None) -> IPLDKind:
        """Get a value."""
<<<<<<< HEAD
        pointer = await self.get_pointer(key)
        data = await self.cas.load(pointer, offset=offset, length=length, suffix=suffix)
=======
        pointer: IPLDKind = await self.get_pointer(key)
        data: bytes = await self.cas.load(pointer)
>>>>>>> 0167a9e1
        if self.values_are_bytes:
            return data
        else:
            return dag_cbor.decode(data)

    async def get_pointer(self, key: str) -> IPLDKind:
        """
        Get a store ID that points to the value for this key.

        This is useful for some applications that want to implement a read cache. Due to the restrictions of `ContentAddressedStore` on IDs, pointers are regarded as immutable by python so they can be easily used as IDs for read caches. This is utilized in `ZarrHAMTStore` for example.
        """
        # If read only, no need to acquire a lock
        pointer: IPLDKind
        if self.read_only:
            pointer = await self._get_pointer(key)
        else:
            async with self.lock:
                pointer = await self._get_pointer(key)

        return pointer

    # Callers MUST handle acquiring a lock
    async def _get_pointer(self, key: str) -> IPLDKind:
        raw_hash: bytes = self.hash_fn(key.encode())

        current_id: IPLDKind = self.root_node_id
        current_depth: int = 0

        # Don't check if result is none but use a boolean to indicate finding something, this is because None is a possible value of IPLDKind
        result_ptr: IPLDKind = None
        found_a_result: bool = False
        while True:
            top_id: IPLDKind = current_id
            top_node: Node = await self.node_store.load(top_id)
            map_key: int = extract_bits(raw_hash, current_depth, 8)

            # Check if this key is in one of the buckets
            item = top_node.data[map_key]
            if isinstance(item, dict):
                bucket = item
                if key in bucket:
                    result_ptr = bucket[key]
                    found_a_result = True
                    break

            if isinstance(item, list):
                link: IPLDKind = item[0]
                current_id = link
                current_depth += 1
                continue

            # Nowhere left to go, stop walking down the tree
            break

        if not found_a_result:
            raise KeyError

        return result_ptr

    # Callers MUST handle locking or not on their own
    async def _iter_nodes(self) -> AsyncIterator[tuple[IPLDKind, Node]]:
        node_id_stack: list[IPLDKind] = [self.root_node_id]
        while len(node_id_stack) > 0:
            top_id: IPLDKind = node_id_stack.pop()
            node: Node = await self.node_store.load(top_id)
            yield (top_id, node)
            node_id_stack.extend(list(node.iter_links()))

    async def keys(self) -> AsyncIterator[str]:
        """
        AsyncIterator returning all keys in the HAMT.

        If the HAMT is write enabled, to maintain strong consistency this will obtain an async lock and not allow any other operations to proceed.

        When the HAMT is in read only mode however, this can be run concurrently with get operations.
        """
        if self.read_only:
            async for k in self._keys_no_locking():
                yield k
        else:
            async with self.lock:
                async for k in self._keys_no_locking():
                    yield k

    async def _keys_no_locking(self) -> AsyncIterator[str]:
        async for _, node in self._iter_nodes():
            for bucket in node.iter_buckets():
                for key in bucket:
                    yield key

    async def len(self) -> int:
        """
        Return the number of key value mappings in this HAMT.

        When the HAMT is write enabled, to maintain strong consistency it will acquire a lock and thus not allow any other operations to proceed until the length is fully done being calculated. If read only, then this can be run concurrently with other operations.
        """
        count: int = 0
        async for _ in self.keys():
            count += 1

        return count<|MERGE_RESOLUTION|>--- conflicted
+++ resolved
@@ -592,13 +592,8 @@
 
     async def get(self, key: str, offset: Optional[int] = None, length: Optional[int] = None, suffix: Optional[int] = None) -> IPLDKind:
         """Get a value."""
-<<<<<<< HEAD
-        pointer = await self.get_pointer(key)
-        data = await self.cas.load(pointer, offset=offset, length=length, suffix=suffix)
-=======
         pointer: IPLDKind = await self.get_pointer(key)
-        data: bytes = await self.cas.load(pointer)
->>>>>>> 0167a9e1
+        data: bytes = await self.cas.load(pointer, offset=offset, length=length, suffix=suffix)
         if self.values_are_bytes:
             return data
         else:
