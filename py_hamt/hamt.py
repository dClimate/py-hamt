--- conflicted
+++ resolved
@@ -9,14 +9,8 @@
     Dict,
     Iterator,
     cast,
+    Optional,
 )
-<<<<<<< HEAD
-import uuid
-import asyncio
-from copy import deepcopy
-from typing import Optional
-=======
->>>>>>> 40a60616
 
 import dag_cbor
 from dag_cbor.ipld import IPLDKind
