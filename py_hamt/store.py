--- conflicted
+++ resolved
@@ -1,10 +1,6 @@
 import asyncio
 import aiohttp
-<<<<<<< HEAD
-from typing import Literal, Optional
-=======
-from typing import Literal, cast, Any
->>>>>>> 0167a9e1
+from typing import Literal, cast, Any, Optional
 from abc import ABC, abstractmethod
 from dag_cbor.ipld import IPLDKind
 from multiformats import multihash
@@ -53,13 +49,23 @@
         self.store[hash] = data
         return hash
 
-<<<<<<< HEAD
-    async def load(self, id: bytes, offset: Optional[int] = None, length: Optional[int] = None, suffix: Optional[int] = None) -> bytes:  # type: ignore since bytes is a subset of the IPLDKind type
-        if id not in self.store:
-            raise KeyError
-        
-        data = self.store[id]
-
+    async def load(self, id: IPLDKind, offset: Optional[int] = None, length: Optional[int] = None, suffix: Optional[int] = None) -> bytes:  # type: ignore since bytes is a subset of the IPLDKind type
+        """
+        `ContentAddressedStore` allows any IPLD scalar key.  For the in-memory
+        backend we *require* a `bytes` hash; anything else is rejected at run
+        time. In OO type-checking, a subclass may widen (make more general) argument types,
+        but it must never narrow them; otherwise callers that expect the base-class contract can break.
+        Mypy enforces this contra-variance rule and emits the “violates Liskov substitution principle” error.
+        This is why we use `cast` here, to tell mypy that we know what we are doing.
+        h/t https://stackoverflow.com/questions/75209249/overriding-a-method-mypy-throws-an-incompatible-with-super-type-error-when-ch
+        """
+        key = cast(bytes, id)
+        data: bytes
+        try:
+            data = self.store[key]
+        except KeyError as exc:
+            raise KeyError("Object not found in in-memory store") from exc
+    
         if offset is not None:
             start = offset
             if length is not None:
@@ -67,32 +73,10 @@
                 return data[start:end]
             else:
                 return data[start:]
-        elif suffix is not None: # If only length is given, assume start from 0
+        elif suffix is not None:  # If only length is given, assume start from 0
             return data[-suffix:]
-        else: # Full load
+        else:  # Full load
             return data
-=======
-    async def load(self, id: IPLDKind) -> bytes:
-        """
-        `ContentAddressedStore` allows any IPLD scalar key.  For the in-memory
-        backend we *require* a `bytes` hash; anything else is rejected at run
-        time. In OO type-checking, a subclass may widen (make more general) argument types,
-        but it must never narrow them; otherwise callers that expect the base-class contract can break.
-        Mypy enforces this contra-variance rule and emits the “violates Liskov substitution principle” error.
-        This is why we use `cast` here, to tell mypy that we know what we are doing.
-        h/t https://stackoverflow.com/questions/75209249/overriding-a-method-mypy-throws-an-incompatible-with-super-type-error-when-ch
-        """
-        key = cast(bytes, id)
-        if not isinstance(key, (bytes, bytearray)):  # defensive guard
-            raise TypeError(
-                f"InMemoryCAS only supports byte‐hash keys; got {type(id).__name__}"
-            )
-
-        try:
-            return self.store[key]
-        except KeyError as exc:
-            raise KeyError("Object not found in in-memory store") from exc
->>>>>>> 0167a9e1
 
 
 class KuboCAS(ContentAddressedStore):
@@ -204,17 +188,17 @@
             cid = cid.set(codec=codec)
         return cid
 
-<<<<<<< HEAD
     async def load(  # type: ignore CID is definitely in the IPLDKind type
         self, 
-        id: CID,
+        id: IPLDKind,
         offset: Optional[int] = None,
         length: Optional[int] = None,
         suffix: Optional[int] = None
     ) -> bytes:
         """@private"""
-        url = self.gateway_base_url + str(id)
-        headers = {}
+        cid = cast(CID, id)
+        url: str = self.gateway_base_url + str(id)
+        headers: dict[str, str] = {}
 
         # Construct the Range header if required
         if offset is not None:
@@ -230,12 +214,6 @@
             # Standard HTTP Range: bytes=-N (last N bytes)
             headers["Range"] = f"bytes=-{suffix}"
 
-=======
-    async def load(self, id: IPLDKind) -> bytes:
-        """@private"""
-        cid = cast(CID, id)  # CID is definitely in the IPLDKind type
-        url: str = self.gateway_base_url + str(cid)
->>>>>>> 0167a9e1
         async with self._sem:  # throttle gateway
             async with self._loop_session().get(url, headers=headers or None) as resp:
                 resp.raise_for_status()
